--- conflicted
+++ resolved
@@ -1963,18 +1963,8 @@
 	}
 
 	blockCtx := core.NewEVMBlockContext(header, NewChainContext(ctx, b), nil)
-<<<<<<< HEAD
-
-	suaveCtx := vm.SuaveContext{
-		ConfidentialComputeRequestTx: tx,
-		ConfidentialInputs:           confidentialRequestTx.ConfidentialInputs,
-	}
-
+	suaveCtx := b.SuaveContext(tx, confidentialRequest)
 	evm, storeFinalize, vmError := b.GetMEVM(ctx, msg, state, header, &vm.Config{IsConfidential: true, NoBaseFee: isCall}, &blockCtx, &suaveCtx)
-=======
-	suaveCtx := b.SuaveContext(tx, confidentialRequest)
-	evm, storeFinalize, vmError := b.GetMEVM(ctx, msg, state, header, &vm.Config{IsConfidential: true}, &blockCtx, &suaveCtx)
->>>>>>> 7f8e37e5
 
 	// Wait for the context to be done and cancel the evm. Even if the
 	// EVM has finished, cancelling may be done (repeatedly)
