// Copyright 2014 The go-ethereum Authors
// This file is part of the go-ethereum library.
//
// The go-ethereum library is free software: you can redistribute it and/or modify
// it under the terms of the GNU Lesser General Public License as published by
// the Free Software Foundation, either version 3 of the License, or
// (at your option) any later version.
//
// The go-ethereum library is distributed in the hope that it will be useful,
// but WITHOUT ANY WARRANTY; without even the implied warranty of
// MERCHANTABILITY or FITNESS FOR A PARTICULAR PURPOSE. See the
// GNU Lesser General Public License for more details.
//
// You should have received a copy of the GNU Lesser General Public License
// along with the go-ethereum library. If not, see <http://www.gnu.org/licenses/>.

// Package eth implements the Ethereum protocol.
package eth

import (
	"errors"
	"fmt"
	"math/big"
	"runtime"
	"sync"

	"github.com/ethereum/go-ethereum/accounts"
	"github.com/ethereum/go-ethereum/common"
	"github.com/ethereum/go-ethereum/common/hexutil"
	"github.com/ethereum/go-ethereum/consensus"
	"github.com/ethereum/go-ethereum/consensus/beacon"
	"github.com/ethereum/go-ethereum/consensus/clique"
	"github.com/ethereum/go-ethereum/core"
	"github.com/ethereum/go-ethereum/core/bloombits"
	"github.com/ethereum/go-ethereum/core/rawdb"
	"github.com/ethereum/go-ethereum/core/state/pruner"
	"github.com/ethereum/go-ethereum/core/txpool"
	"github.com/ethereum/go-ethereum/core/types"
	"github.com/ethereum/go-ethereum/core/vm"
	"github.com/ethereum/go-ethereum/eth/downloader"
	"github.com/ethereum/go-ethereum/eth/ethconfig"
	"github.com/ethereum/go-ethereum/eth/gasprice"
	"github.com/ethereum/go-ethereum/eth/protocols/eth"
	"github.com/ethereum/go-ethereum/eth/protocols/snap"
	"github.com/ethereum/go-ethereum/ethdb"
	"github.com/ethereum/go-ethereum/event"
	"github.com/ethereum/go-ethereum/internal/ethapi"
	"github.com/ethereum/go-ethereum/internal/shutdowncheck"
	"github.com/ethereum/go-ethereum/log"
	"github.com/ethereum/go-ethereum/miner"
	"github.com/ethereum/go-ethereum/node"
	"github.com/ethereum/go-ethereum/p2p"
	"github.com/ethereum/go-ethereum/p2p/dnsdisc"
	"github.com/ethereum/go-ethereum/p2p/enode"
	"github.com/ethereum/go-ethereum/params"
	"github.com/ethereum/go-ethereum/rlp"
	"github.com/ethereum/go-ethereum/rpc"
	suave_backends "github.com/ethereum/go-ethereum/suave/backends"
	suave "github.com/ethereum/go-ethereum/suave/core"
)

// Config contains the configuration options of the ETH protocol.
// Deprecated: use ethconfig.Config instead.
type Config = ethconfig.Config

// Ethereum implements the Ethereum full node service.
type Ethereum struct {
	config *ethconfig.Config

	// Handlers
	txPool             *txpool.TxPool
	blockchain         *core.BlockChain
	handler            *handler
	ethDialCandidates  enode.Iterator
	snapDialCandidates enode.Iterator
	merger             *consensus.Merger

	// DB interfaces
	chainDb ethdb.Database // Block chain database

	eventMux       *event.TypeMux
	engine         consensus.Engine
	accountManager *accounts.Manager

	bloomRequests     chan chan *bloombits.Retrieval // Channel receiving bloom data retrieval requests
	bloomIndexer      *core.ChainIndexer             // Bloom indexer operating during block imports
	closeBloomHandler chan struct{}

	APIBackend *EthAPIBackend

	miner     *miner.Miner
	gasPrice  *big.Int
	etherbase common.Address

	networkID     uint64
	netRPCService *ethapi.NetAPI

	p2pServer *p2p.Server

	lock sync.RWMutex // Protects the variadic fields (e.g. gas price and etherbase)

	shutdownTracker *shutdowncheck.ShutdownTracker // Tracks if and when the node has shutdown ungracefully
}

// New creates a new Ethereum object (including the
// initialisation of the common Ethereum object)
func New(stack *node.Node, config *ethconfig.Config) (*Ethereum, error) {
	// Ensure configuration values are compatible and sane
	if config.SyncMode == downloader.LightSync {
		return nil, errors.New("can't run eth.Ethereum in light sync mode, use les.LightEthereum")
	}
	if !config.SyncMode.IsValid() {
		return nil, fmt.Errorf("invalid sync mode %d", config.SyncMode)
	}
	if config.Miner.GasPrice == nil || config.Miner.GasPrice.Cmp(common.Big0) <= 0 {
		log.Warn("Sanitizing invalid miner gas price", "provided", config.Miner.GasPrice, "updated", ethconfig.Defaults.Miner.GasPrice)
		config.Miner.GasPrice = new(big.Int).Set(ethconfig.Defaults.Miner.GasPrice)
	}
	if config.NoPruning && config.TrieDirtyCache > 0 {
		if config.SnapshotCache > 0 {
			config.TrieCleanCache += config.TrieDirtyCache * 3 / 5
			config.SnapshotCache += config.TrieDirtyCache * 2 / 5
		} else {
			config.TrieCleanCache += config.TrieDirtyCache
		}
		config.TrieDirtyCache = 0
	}
	log.Info("Allocated trie memory caches", "clean", common.StorageSize(config.TrieCleanCache)*1024*1024, "dirty", common.StorageSize(config.TrieDirtyCache)*1024*1024)

	// Assemble the Ethereum object
	chainDb, err := stack.OpenDatabaseWithFreezer("chaindata", config.DatabaseCache, config.DatabaseHandles, config.DatabaseFreezer, "eth/db/chaindata/", false)
	if err != nil {
		return nil, err
	}
	if err := pruner.RecoverPruning(stack.ResolvePath(""), chainDb, stack.ResolvePath(config.TrieCleanCacheJournal)); err != nil {
		log.Error("Failed to recover state", "error", err)
	}
	// Transfer mining-related config to the ethash config.
	chainConfig, err := core.LoadChainConfig(chainDb, config.Genesis)
	if err != nil {
		return nil, err
	}
	engine, err := ethconfig.CreateConsensusEngine(chainConfig, chainDb)
	if err != nil {
		return nil, err
	}
	eth := &Ethereum{
		config:            config,
		merger:            consensus.NewMerger(chainDb),
		chainDb:           chainDb,
		eventMux:          stack.EventMux(),
		accountManager:    stack.AccountManager(),
		engine:            engine,
		closeBloomHandler: make(chan struct{}),
		networkID:         config.NetworkId,
		gasPrice:          config.Miner.GasPrice,
		etherbase:         config.Miner.Etherbase,
		bloomRequests:     make(chan chan *bloombits.Retrieval),
		bloomIndexer:      core.NewBloomIndexer(chainDb, params.BloomBitsBlocks, params.BloomConfirms),
		p2pServer:         stack.Server(),
		shutdownTracker:   shutdowncheck.NewShutdownTracker(chainDb),
	}

	bcVersion := rawdb.ReadDatabaseVersion(chainDb)
	var dbVer = "<nil>"
	if bcVersion != nil {
		dbVer = fmt.Sprintf("%d", *bcVersion)
	}
	log.Info("Initialising Ethereum protocol", "network", config.NetworkId, "dbversion", dbVer)

	if !config.SkipBcVersionCheck {
		if bcVersion != nil && *bcVersion > core.BlockChainVersion {
			return nil, fmt.Errorf("database version is v%d, Geth %s only supports v%d", *bcVersion, params.VersionWithMeta, core.BlockChainVersion)
		} else if bcVersion == nil || *bcVersion < core.BlockChainVersion {
			if bcVersion != nil { // only print warning on upgrade, not on init
				log.Warn("Upgrade blockchain database version", "from", dbVer, "to", core.BlockChainVersion)
			}
			rawdb.WriteDatabaseVersion(chainDb, core.BlockChainVersion)
		}
	}
	var (
		vmConfig = vm.Config{
			EnablePreimageRecording: config.EnablePreimageRecording,
		}
		cacheConfig = &core.CacheConfig{
			TrieCleanLimit:      config.TrieCleanCache,
			TrieCleanJournal:    stack.ResolvePath(config.TrieCleanCacheJournal),
			TrieCleanRejournal:  config.TrieCleanCacheRejournal,
			TrieCleanNoPrefetch: config.NoPrefetch,
			TrieDirtyLimit:      config.TrieDirtyCache,
			TrieDirtyDisabled:   config.NoPruning,
			TrieTimeLimit:       config.TrieTimeout,
			SnapshotLimit:       config.SnapshotCache,
			Preimages:           config.Preimages,
		}
	)
	// Override the chain config with provided settings.
	var overrides core.ChainOverrides
	if config.OverrideCancun != nil {
		overrides.OverrideCancun = config.OverrideCancun
	}
	eth.blockchain, err = core.NewBlockChain(chainDb, cacheConfig, config.Genesis, &overrides, eth.engine, vmConfig, eth.shouldPreserve, &config.TxLookupLimit)
	if err != nil {
		return nil, err
	}
	eth.bloomIndexer.Start(eth.blockchain)

	if config.TxPool.Journal != "" {
		config.TxPool.Journal = stack.ResolvePath(config.TxPool.Journal)
	}
	eth.txPool = txpool.NewTxPool(config.TxPool, eth.blockchain.Config(), eth.blockchain)

	// Permit the downloader to use the trie cache allowance during fast sync
	cacheLimit := cacheConfig.TrieCleanLimit + cacheConfig.TrieDirtyLimit + cacheConfig.SnapshotLimit
	if eth.handler, err = newHandler(&handlerConfig{
		Database:       chainDb,
		Chain:          eth.blockchain,
		TxPool:         eth.txPool,
		Merger:         eth.merger,
		Network:        config.NetworkId,
		Sync:           config.SyncMode,
		BloomCache:     uint64(cacheLimit),
		EventMux:       eth.eventMux,
		RequiredBlocks: config.RequiredBlocks,
	}); err != nil {
		return nil, err
	}

	eth.miner = miner.New(eth, &config.Miner, eth.blockchain.Config(), eth.EventMux(), eth.engine, eth.isLocalBlock)
	eth.miner.SetExtra(makeExtraData(config.Miner.ExtraData))

<<<<<<< HEAD
	// TODO: opts, redis store backend
	var confidentialStoreBackend suave.ConfidentialStoreBackend
	if config.Suave.RedisStoreUri == "dev" {
		confidentialStoreBackend = suave_backends.NewMiniredisBackend()
	} else if config.Suave.RedisStoreUri != "" {
		confidentialStoreBackend = suave_backends.NewRedisStoreBackend(config.Suave.RedisStoreUri)
	} else {
		confidentialStoreBackend = suave_backends.NewLocalConfidentialStore()
	}

	var confidentialStoreTransport suave.PubSub
	if config.Suave.RedisStorePubsubUri != "" {
		confidentialStoreTransport = suave_backends.NewRedisPubSub(config.Suave.RedisStorePubsubUri)
	} else {
		confidentialStoreTransport = suave.MockPubSub{}
	}

	var suaveEthBackend suave.OffchainEthBackend
=======
	cdas := suave_backends.NewLocalConfidentialStore()
	var suaveEthBackend suave.ConfidentialEthBackend
>>>>>>> 62bc0ed8
	if config.Suave.SuaveEthRemoteBackendEndpoint != "" {
		suaveEthBackend = suave_backends.NewRemoteEthBackend(config.Suave.SuaveEthRemoteBackendEndpoint)
	} else {
		suaveEthBackend = &suave_backends.EthMock{}
	}

<<<<<<< HEAD
	suaveBidMempool := suave_backends.NewMempoolOnConfidentialStore(suave_backends.NewLocalConfidentialStore())
	suaveDaSigner := &suave_backends.AccountManagerDASigner{Manager: eth.AccountManager()}

	confidentialStoreEngine, err := suave.NewConfidentialStoreEngine(confidentialStoreBackend, confidentialStoreTransport, suaveBidMempool, suaveDaSigner, types.LatestSigner(chainConfig))
	if err != nil {
		return nil, err
	}

	offchainBackend := &vm.SuaveExecutionBackend{
		ConfidentialStoreEngine: confidentialStoreEngine,
		MempoolBackend:          suaveBidMempool,
		OffchainEthBackend:      suaveEthBackend,
=======
	suaveBackend := &vm.SuaveExecutionBackend{
		ConfidentialStoreBackend: cdas,
		MempoolBackend:           suave_backends.NewMempoolOnConfidentialStore(cdas),
		ConfidentialEthBackend:   suaveEthBackend,
>>>>>>> 62bc0ed8
	}
	eth.APIBackend = &EthAPIBackend{stack.Config().ExtRPCEnabled(), stack.Config().AllowUnprotectedTxs, eth, nil, suaveBackend}
	if eth.APIBackend.allowUnprotectedTxs {
		log.Info("Unprotected transactions allowed")
	}
	gpoParams := config.GPO
	if gpoParams.Default == nil {
		gpoParams.Default = config.Miner.GasPrice
	}
	eth.APIBackend.gpo = gasprice.NewOracle(eth.APIBackend, gpoParams)

	// Setup DNS discovery iterators.
	dnsclient := dnsdisc.NewClient(dnsdisc.Config{})
	eth.ethDialCandidates, err = dnsclient.NewIterator(eth.config.EthDiscoveryURLs...)
	if err != nil {
		return nil, err
	}
	eth.snapDialCandidates, err = dnsclient.NewIterator(eth.config.SnapDiscoveryURLs...)
	if err != nil {
		return nil, err
	}

	// Start the RPC service
	eth.netRPCService = ethapi.NewNetAPI(eth.p2pServer, config.NetworkId)

	// Register the backend on the node
	stack.RegisterAPIs(eth.APIs())
	stack.RegisterProtocols(eth.Protocols())
	stack.RegisterLifecycle(eth)

	// Successful startup; push a marker and check previous unclean shutdowns.
	eth.shutdownTracker.MarkStartup()

	return eth, nil
}

func makeExtraData(extra []byte) []byte {
	if len(extra) == 0 {
		// create default extradata
		extra, _ = rlp.EncodeToBytes([]interface{}{
			uint(params.VersionMajor<<16 | params.VersionMinor<<8 | params.VersionPatch),
			"geth",
			runtime.Version(),
			runtime.GOOS,
		})
	}
	if uint64(len(extra)) > params.MaximumExtraDataSize {
		log.Warn("Miner extra data exceed limit", "extra", hexutil.Bytes(extra), "limit", params.MaximumExtraDataSize)
		extra = nil
	}
	return extra
}

// APIs return the collection of RPC services the ethereum package offers.
// NOTE, some of these services probably need to be moved to somewhere else.
func (s *Ethereum) APIs() []rpc.API {
	apis := ethapi.GetAPIs(s.APIBackend)

	// Append any APIs exposed explicitly by the consensus engine
	apis = append(apis, s.engine.APIs(s.BlockChain())...)

	// Append all the local APIs and return
	return append(apis, []rpc.API{
		{
			Namespace: "eth",
			Service:   NewEthereumAPI(s),
		}, {
			Namespace: "miner",
			Service:   NewMinerAPI(s),
		}, {
			Namespace: "eth",
			Service:   downloader.NewDownloaderAPI(s.handler.downloader, s.eventMux),
		}, {
			Namespace: "admin",
			Service:   NewAdminAPI(s),
		}, {
			Namespace: "debug",
			Service:   NewDebugAPI(s),
		}, {
			Namespace: "net",
			Service:   s.netRPCService,
		},
	}...)
}

func (s *Ethereum) ResetWithGenesisBlock(gb *types.Block) {
	s.blockchain.ResetWithGenesisBlock(gb)
}

func (s *Ethereum) Etherbase() (eb common.Address, err error) {
	s.lock.RLock()
	etherbase := s.etherbase
	s.lock.RUnlock()

	if etherbase != (common.Address{}) {
		return etherbase, nil
	}
	return common.Address{}, errors.New("etherbase must be explicitly specified")
}

// isLocalBlock checks whether the specified block is mined
// by local miner accounts.
//
// We regard two types of accounts as local miner account: etherbase
// and accounts specified via `txpool.locals` flag.
func (s *Ethereum) isLocalBlock(header *types.Header) bool {
	author, err := s.engine.Author(header)
	if err != nil {
		log.Warn("Failed to retrieve block author", "number", header.Number.Uint64(), "hash", header.Hash(), "err", err)
		return false
	}
	// Check whether the given address is etherbase.
	s.lock.RLock()
	etherbase := s.etherbase
	s.lock.RUnlock()
	if author == etherbase {
		return true
	}
	// Check whether the given address is specified by `txpool.local`
	// CLI flag.
	for _, account := range s.config.TxPool.Locals {
		if account == author {
			return true
		}
	}
	return false
}

// shouldPreserve checks whether we should preserve the given block
// during the chain reorg depending on whether the author of block
// is a local account.
func (s *Ethereum) shouldPreserve(header *types.Header) bool {
	// The reason we need to disable the self-reorg preserving for clique
	// is it can be probable to introduce a deadlock.
	//
	// e.g. If there are 7 available signers
	//
	// r1   A
	// r2     B
	// r3       C
	// r4         D
	// r5   A      [X] F G
	// r6    [X]
	//
	// In the round5, the inturn signer E is offline, so the worst case
	// is A, F and G sign the block of round5 and reject the block of opponents
	// and in the round6, the last available signer B is offline, the whole
	// network is stuck.
	if _, ok := s.engine.(*clique.Clique); ok {
		return false
	}
	return s.isLocalBlock(header)
}

// SetEtherbase sets the mining reward address.
func (s *Ethereum) SetEtherbase(etherbase common.Address) {
	s.lock.Lock()
	s.etherbase = etherbase
	s.lock.Unlock()

	s.miner.SetEtherbase(etherbase)
}

// StartMining starts the miner with the given number of CPU threads. If mining
// is already running, this method adjust the number of threads allowed to use
// and updates the minimum price required by the transaction pool.
func (s *Ethereum) StartMining() error {
	// If the miner was not running, initialize it
	if !s.IsMining() {
		// Propagate the initial price point to the transaction pool
		s.lock.RLock()
		price := s.gasPrice
		s.lock.RUnlock()
		s.txPool.SetGasPrice(price)

		// Configure the local mining address
		eb, err := s.Etherbase()
		if err != nil {
			log.Error("Cannot start mining without etherbase", "err", err)
			return fmt.Errorf("etherbase missing: %v", err)
		}
		var cli *clique.Clique
		if c, ok := s.engine.(*clique.Clique); ok {
			cli = c
		} else if cl, ok := s.engine.(*beacon.Beacon); ok {
			if c, ok := cl.InnerEngine().(*clique.Clique); ok {
				cli = c
			}
		}
		if cli != nil {
			wallet, err := s.accountManager.Find(accounts.Account{Address: eb})
			if wallet == nil || err != nil {
				log.Error("Etherbase account unavailable locally", "err", err)
				return fmt.Errorf("signer missing: %v", err)
			}
			cli.Authorize(eb, wallet.SignData)
		}
		// If mining is started, we can disable the transaction rejection mechanism
		// introduced to speed sync times.
		s.handler.acceptTxs.Store(true)

		go s.miner.Start()
	}
	return nil
}

// StopMining terminates the miner, both at the consensus engine level as well as
// at the block creation level.
func (s *Ethereum) StopMining() {
	// Update the thread count within the consensus engine
	type threaded interface {
		SetThreads(threads int)
	}
	if th, ok := s.engine.(threaded); ok {
		th.SetThreads(-1)
	}
	// Stop the block creating itself
	s.miner.Stop()
}

func (s *Ethereum) IsMining() bool      { return s.miner.Mining() }
func (s *Ethereum) Miner() *miner.Miner { return s.miner }

func (s *Ethereum) AccountManager() *accounts.Manager  { return s.accountManager }
func (s *Ethereum) BlockChain() *core.BlockChain       { return s.blockchain }
func (s *Ethereum) TxPool() *txpool.TxPool             { return s.txPool }
func (s *Ethereum) EventMux() *event.TypeMux           { return s.eventMux }
func (s *Ethereum) Engine() consensus.Engine           { return s.engine }
func (s *Ethereum) ChainDb() ethdb.Database            { return s.chainDb }
func (s *Ethereum) IsListening() bool                  { return true } // Always listening
func (s *Ethereum) Downloader() *downloader.Downloader { return s.handler.downloader }
func (s *Ethereum) Synced() bool                       { return s.handler.acceptTxs.Load() }
func (s *Ethereum) SetSynced()                         { s.handler.acceptTxs.Store(true) }
func (s *Ethereum) ArchiveMode() bool                  { return s.config.NoPruning }
func (s *Ethereum) BloomIndexer() *core.ChainIndexer   { return s.bloomIndexer }
func (s *Ethereum) Merger() *consensus.Merger          { return s.merger }
func (s *Ethereum) SyncMode() downloader.SyncMode {
	mode, _ := s.handler.chainSync.modeAndLocalHead()
	return mode
}

// Protocols returns all the currently configured
// network protocols to start.
func (s *Ethereum) Protocols() []p2p.Protocol {
	protos := eth.MakeProtocols((*ethHandler)(s.handler), s.networkID, s.ethDialCandidates)
	if s.config.SnapshotCache > 0 {
		protos = append(protos, snap.MakeProtocols((*snapHandler)(s.handler), s.snapDialCandidates)...)
	}
	return protos
}

// Start implements node.Lifecycle, starting all internal goroutines needed by the
// Ethereum protocol implementation.
func (s *Ethereum) Start() error {
	eth.StartENRUpdater(s.blockchain, s.p2pServer.LocalNode())

	// Start the bloom bits servicing goroutines
	s.startBloomHandlers(params.BloomBitsBlocks)

	// Regularly update shutdown marker
	s.shutdownTracker.Start()

	// Figure out a max peers count based on the server limits
	maxPeers := s.p2pServer.MaxPeers
	if s.config.LightServ > 0 {
		if s.config.LightPeers >= s.p2pServer.MaxPeers {
			return fmt.Errorf("invalid peer config: light peer count (%d) >= total peer count (%d)", s.config.LightPeers, s.p2pServer.MaxPeers)
		}
		maxPeers -= s.config.LightPeers
	}
	// Start the networking layer and the light server if requested
	s.handler.Start(maxPeers)

	if err := s.APIBackend.offchainBackend.Start(); err != nil {
		return err
	}

	return nil
}

// Stop implements node.Lifecycle, terminating all internal goroutines used by the
// Ethereum protocol.
func (s *Ethereum) Stop() error {
	// Stop all the peer-related stuff first.
	s.ethDialCandidates.Close()
	s.snapDialCandidates.Close()
	s.handler.Stop()

	// Then stop everything else.
	s.bloomIndexer.Close()
	close(s.closeBloomHandler)
	s.txPool.Stop()
	s.miner.Close()
	s.blockchain.Stop()
	s.engine.Close()

	// Clean shutdown marker as the last thing before closing db
	s.shutdownTracker.Stop()

	s.chainDb.Close()
	s.eventMux.Stop()

	s.APIBackend.offchainBackend.Stop()

	return nil
}<|MERGE_RESOLUTION|>--- conflicted
+++ resolved
@@ -229,7 +229,6 @@
 	eth.miner = miner.New(eth, &config.Miner, eth.blockchain.Config(), eth.EventMux(), eth.engine, eth.isLocalBlock)
 	eth.miner.SetExtra(makeExtraData(config.Miner.ExtraData))
 
-<<<<<<< HEAD
 	// TODO: opts, redis store backend
 	var confidentialStoreBackend suave.ConfidentialStoreBackend
 	if config.Suave.RedisStoreUri == "dev" {
@@ -247,18 +246,13 @@
 		confidentialStoreTransport = suave.MockPubSub{}
 	}
 
-	var suaveEthBackend suave.OffchainEthBackend
-=======
-	cdas := suave_backends.NewLocalConfidentialStore()
 	var suaveEthBackend suave.ConfidentialEthBackend
->>>>>>> 62bc0ed8
 	if config.Suave.SuaveEthRemoteBackendEndpoint != "" {
 		suaveEthBackend = suave_backends.NewRemoteEthBackend(config.Suave.SuaveEthRemoteBackendEndpoint)
 	} else {
 		suaveEthBackend = &suave_backends.EthMock{}
 	}
 
-<<<<<<< HEAD
 	suaveBidMempool := suave_backends.NewMempoolOnConfidentialStore(suave_backends.NewLocalConfidentialStore())
 	suaveDaSigner := &suave_backends.AccountManagerDASigner{Manager: eth.AccountManager()}
 
@@ -267,16 +261,10 @@
 		return nil, err
 	}
 
-	offchainBackend := &vm.SuaveExecutionBackend{
+	suaveBackend := &vm.SuaveExecutionBackend{
 		ConfidentialStoreEngine: confidentialStoreEngine,
 		MempoolBackend:          suaveBidMempool,
-		OffchainEthBackend:      suaveEthBackend,
-=======
-	suaveBackend := &vm.SuaveExecutionBackend{
-		ConfidentialStoreBackend: cdas,
-		MempoolBackend:           suave_backends.NewMempoolOnConfidentialStore(cdas),
-		ConfidentialEthBackend:   suaveEthBackend,
->>>>>>> 62bc0ed8
+		ConfidentialEthBackend:  suaveEthBackend,
 	}
 	eth.APIBackend = &EthAPIBackend{stack.Config().ExtRPCEnabled(), stack.Config().AllowUnprotectedTxs, eth, nil, suaveBackend}
 	if eth.APIBackend.allowUnprotectedTxs {
@@ -550,7 +538,7 @@
 	// Start the networking layer and the light server if requested
 	s.handler.Start(maxPeers)
 
-	if err := s.APIBackend.offchainBackend.Start(); err != nil {
+	if err := s.APIBackend.suaveBackend.Start(); err != nil {
 		return err
 	}
 
@@ -579,7 +567,7 @@
 	s.chainDb.Close()
 	s.eventMux.Stop()
 
-	s.APIBackend.offchainBackend.Stop()
+	s.APIBackend.suaveBackend.Stop()
 
 	return nil
 }