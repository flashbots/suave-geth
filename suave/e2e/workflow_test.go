package e2e

import (
	"encoding/json"
	"fmt"
	"io"
	"math/big"
	"net/http"
	"net/http/httptest"
	"testing"
	"time"

	"github.com/alicebob/miniredis/v2"
	builderCapella "github.com/attestantio/go-builder-client/api/capella"
	bellatrixSpec "github.com/attestantio/go-eth2-client/spec/bellatrix"
	"github.com/attestantio/go-eth2-client/spec/phase0"
	"github.com/ethereum/go-ethereum/accounts/keystore"
	"github.com/ethereum/go-ethereum/beacon/engine"
	"github.com/ethereum/go-ethereum/common"
	"github.com/ethereum/go-ethereum/common/hexutil"
	"github.com/ethereum/go-ethereum/core"
	"github.com/ethereum/go-ethereum/core/types"
	"github.com/ethereum/go-ethereum/crypto"
	"github.com/ethereum/go-ethereum/eth"
	"github.com/ethereum/go-ethereum/eth/downloader"
	"github.com/ethereum/go-ethereum/eth/ethconfig"
	"github.com/ethereum/go-ethereum/miner"
	"github.com/ethereum/go-ethereum/node"
	"github.com/ethereum/go-ethereum/p2p"
	"github.com/ethereum/go-ethereum/params"
	"github.com/ethereum/go-ethereum/rpc"
	"github.com/ethereum/go-ethereum/suave/artifacts"
	suave "github.com/ethereum/go-ethereum/suave/core"
	"github.com/ethereum/go-ethereum/suave/cstore"
	"github.com/ethereum/go-ethereum/suave/sdk"
	"github.com/flashbots/go-boost-utils/ssz"
	"github.com/mitchellh/mapstructure"
	"github.com/stretchr/testify/require"
)

func TestIsConfidential(t *testing.T) {
	fr := newFramework(t)
	defer fr.Close()

	suaveLib := sdk.GetContract(suave.RuntimeAddr, artifacts.SuaveAbi, fr.NewSDKClient())

	res, err := suaveLib.Call("isConfidential", nil)
	require.NoError(t, err)
	require.True(t, res[0].(bool))

	_, err = suaveLib.SendTransaction("isConfidential", nil, nil)
	require.NoError(t, err)

	block := fr.suethSrv.ProgressChain()
	require.Equal(t, 1, len(block.Transactions()))
}

func TestMempool(t *testing.T) {
	// t.Fatal("not implemented")
	fr := newFramework(t)
	defer fr.Close()

	suaveLib := sdk.GetContract(suave.RuntimeAddr, artifacts.SuaveAbi, fr.NewSDKClient())

	{
		targetBlock := uint64(16103213)
		creationTx := types.NewTx(&types.ConfidentialComputeRequest{
			ConfidentialComputeRecord: types.ConfidentialComputeRecord{
				ExecutionNode: fr.ExecutionNode(),
			},
		})

		bid1, err := fr.ConfidentialEngine().InitializeBid(types.Bid{
			Salt:                suave.RandomBidId(),
			DecryptionCondition: targetBlock,
			AllowedPeekers:      []common.Address{common.HexToAddress("0x424344")},
			Version:             "default:v0:ethBundles",
		}, creationTx)

		require.NoError(t, err)

		bid2, err := fr.ConfidentialEngine().InitializeBid(types.Bid{
			Salt:                suave.RandomBidId(),
			DecryptionCondition: targetBlock,
			AllowedPeekers:      []common.Address{common.HexToAddress("0x424344")},
			Version:             "default:v0:ethBundles",
		}, creationTx)
		require.NoError(t, err)

		require.NoError(t, fr.ConfidentialStoreBackend().InitializeBid(bid1))
		require.NoError(t, fr.ConfidentialStoreBackend().InitializeBid(bid2))

		out, err := suaveLib.Call("fetchBids", []interface{}{targetBlock, "default:v0:ethBundles"})
		require.NoError(t, err)

		var bids []suave.Bid
		require.NoError(t, mapstructure.Decode(out[0], &bids))

		require.Equal(t, bid1.Id, bids[0].Id)
		require.Equal(t, bid1.Salt, bids[0].Salt)
		require.Equal(t, bid1.DecryptionCondition, bids[0].DecryptionCondition)
		require.Equal(t, bid1.AllowedPeekers, bids[0].AllowedPeekers)
		require.Equal(t, bid1.Version, bids[0].Version)

		require.Equal(t, bid2.Id, bids[1].Id)
		require.Equal(t, bid2.Salt, bids[1].Salt)
		require.Equal(t, bid2.DecryptionCondition, bids[1].DecryptionCondition)
		require.Equal(t, bid2.AllowedPeekers, bids[1].AllowedPeekers)
		require.Equal(t, bid2.Version, bids[1].Version)

		// Verify via transaction
		_, err = suaveLib.SendTransaction("fetchBids", []interface{}{targetBlock, "default:v0:ethBundles"}, nil)
		require.NoError(t, err)

		block := fr.suethSrv.ProgressChain()
		require.Equal(t, 1, len(block.Transactions()))

		receipts := block.Receipts
		require.Equal(t, 1, len(receipts))
		require.Equal(t, uint8(types.SuaveTxType), receipts[0].Type)
		require.Equal(t, uint64(1), receipts[0].Status)

		require.Equal(t, 1, len(block.Transactions()))
	}
}

func TestBundleBid(t *testing.T) {
	// t.Fatal("not implemented")

	fr := newFramework(t)
	defer fr.Close()

	clt := fr.NewSDKClient()

	// rpc := fr.suethSrv.RPCNode()

	{
		targetBlock := uint64(16103213)
		allowedPeekers := []common.Address{{0x41, 0x42, 0x43}, newBundleBidAddress}

		bundle := struct {
			Txs             types.Transactions `json:"txs"`
			RevertingHashes []common.Hash      `json:"revertingHashes"`
		}{
			Txs:             types.Transactions{types.NewTx(&types.LegacyTx{})},
			RevertingHashes: []common.Hash{},
		}
		bundleBytes, err := json.Marshal(bundle)
		require.NoError(t, err)

		confidentialDataBytes, err := BundleBidContract.Abi.Methods["fetchBidConfidentialBundleData"].Outputs.Pack(bundleBytes)
		require.NoError(t, err)

		bundleBidContractI := sdk.GetContract(newBundleBidAddress, BundleBidContract.Abi, clt)
		_, err = bundleBidContractI.SendTransaction("newBid", []interface{}{targetBlock, allowedPeekers, []common.Address{}}, confidentialDataBytes)
		requireNoRpcError(t, err)

		block := fr.suethSrv.ProgressChain()
		require.Equal(t, 1, len(block.Transactions()))

		receipts := block.Receipts
		require.Equal(t, 1, len(receipts))
		require.Equal(t, uint8(types.SuaveTxType), receipts[0].Type)
		require.Equal(t, uint64(1), receipts[0].Status)

		require.Equal(t, 1, len(block.Transactions()))
		unpacked, err := BundleBidContract.Abi.Methods["emitBid"].Inputs.Unpack(block.Transactions()[0].Data()[4:])
		require.NoError(t, err)
		bid := unpacked[0].(struct {
			Id                  [16]uint8        "json:\"id\""
			Salt                [16]uint8        "json:\"salt\""
			DecryptionCondition uint64           "json:\"decryptionCondition\""
			AllowedPeekers      []common.Address "json:\"allowedPeekers\""
			AllowedStores       []common.Address "json:\"allowedStores\""
			Version             string           "json:\"version\""
		})
		require.Equal(t, targetBlock, bid.DecryptionCondition)
		require.Equal(t, allowedPeekers, bid.AllowedPeekers)

		require.NotNil(t, receipts[0].Logs[0])
		require.Equal(t, newBundleBidAddress, receipts[0].Logs[0].Address)

		unpacked, err = BundleBidContract.Abi.Events["BidEvent"].Inputs.Unpack(receipts[0].Logs[0].Data)
		require.NoError(t, err)

		require.Equal(t, bid.Id, unpacked[0].([16]byte))
		require.Equal(t, bid.DecryptionCondition, unpacked[1].(uint64))
		require.Equal(t, bid.AllowedPeekers, unpacked[2].([]common.Address))

		_, err = fr.ConfidentialEngine().Retrieve(bid.Id, common.Address{0x41, 0x42, 0x43}, "default:v0:ethBundleSimResults")
		require.NoError(t, err)
	}
}

func TestMevShare(t *testing.T) {
	// 1. craft mevshare transaction
	//   1a. confirm submission
	// 2. send backrun txn
	//	 2a. confirm submission
	// 3. build share block
	//   3a. confirm share bundle

	fr := newFramework(t, WithExecutionNode())
	defer fr.Close()

	rpc := fr.suethSrv.RPCNode()
	clt := fr.NewSDKClient()

	// ************ 1. Initial mevshare transaction Portion ************

	ethTx, err := types.SignTx(types.NewTx(&types.LegacyTx{
		Nonce:    0,
		To:       &testAddr,
		Value:    big.NewInt(1000),
		Gas:      21000,
		GasPrice: big.NewInt(13),
		Data:     []byte{},
	}), signer, testKey)
	require.NoError(t, err)

	bundle := types.SBundle{
		Txs:             types.Transactions{ethTx},
		RevertingHashes: []common.Hash{},
		RefundPercent:   10,
	}
	bundleBytes, err := json.Marshal(bundle)
	t.Log("extractHint", "bundleBytes", bundleBytes)

	require.NoError(t, err)

	targetBlock := uint64(1)

	// Send a bundle bid
	allowedPeekers := []common.Address{{0x41, 0x42, 0x43}, newBlockBidAddress, mevShareAddress}

	// TODO : reusing this function selector from bid contract to avoid creating another ABI
	confidentialDataBytes, err := BundleBidContract.Abi.Methods["fetchBidConfidentialBundleData"].Outputs.Pack(bundleBytes)
	require.NoError(t, err)

	bundleBidContractI := sdk.GetContract(mevShareAddress, BundleBidContract.Abi, clt)
	_, err = bundleBidContractI.SendTransaction("newBid", []interface{}{targetBlock + 1, allowedPeekers, []common.Address{fr.ExecutionNode()}}, confidentialDataBytes)
	requireNoRpcError(t, err)

	//   1a. confirm submission
	block := fr.suethSrv.ProgressChain()
	require.Equal(t, 1, len(block.Transactions()))
	// check txn in block went to mev share
	require.Equal(t, block.Transactions()[0].To(), &mevShareAddress)

	// 2b. check logs emitted in the transaction
	var r *types.Receipt
	rpc.Call(&r, "eth_getTransactionReceipt", block.Transactions()[0].Hash())
	require.NotEmpty(t, r)

	t.Log("logs", r.Logs)
	require.NoError(t, err)
	require.NotEmpty(t, r.Logs)

	// extract share BidId
	unpacked, err := MevShareBidContract.Abi.Events["HintEvent"].Inputs.Unpack(r.Logs[1].Data)
	require.NoError(t, err)
	shareBidId := unpacked[0].([16]byte)

	// ************ 2. Match Portion ************
	backrunTx, err := types.SignTx(types.NewTx(&types.LegacyTx{
		Nonce:    0,
		To:       &testAddr,
		Value:    big.NewInt(1000),
		Gas:      21420,
		GasPrice: big.NewInt(13),
		Data:     []byte{},
	}), signer, testKey2)
	require.NoError(t, err)

	backRunBundle := types.SBundle{
		Txs:             types.Transactions{backrunTx},
		RevertingHashes: []common.Hash{},
		MatchId:         shareBidId,
	}
	backRunBundleBytes, err := json.Marshal(backRunBundle)
	require.NoError(t, err)

	// decryption conditions are assumed to be eth blocks right now

	// TODO : reusing this function selector from bid contract to avoid creating another ABI
	confidentialDataMatchBytes, err := BundleBidContract.Abi.Methods["fetchBidConfidentialBundleData"].Outputs.Pack(backRunBundleBytes)
	require.NoError(t, err)

	cc := sdk.GetContract(mevShareAddress, MevShareBidContract.Abi, clt)
	_, err = cc.SendTransaction("newMatch", []interface{}{targetBlock + 1, allowedPeekers, []common.Address{fr.ExecutionNode()}, shareBidId}, confidentialDataMatchBytes)
	requireNoRpcError(t, err)

	block = fr.suethSrv.ProgressChain()
	require.Equal(t, 1, len(block.Transactions()))
	// check txn in block went to mev share
	require.Equal(t, block.Transactions()[0].To(), &mevShareAddress)

	var r2 *types.Receipt
	rpc.Call(&r2, "eth_getTransactionReceipt", block.Transactions()[0].Hash())
	require.NotEmpty(t, r2)
	require.NotEmpty(t, r.Logs)

	t.Log("logs", r2.Logs)

	// ************ 3. Build Share Block ************

	ethHead := fr.ethSrv.CurrentBlock()

	payloadArgsTuple := types.BuildBlockArgs{
		Timestamp:    ethHead.Time + uint64(12),
		FeeRecipient: common.Address{0x42},
	}

	cc = sdk.GetContract(newBlockBidAddress, buildEthBlockContract.Abi, clt)
	_, err = cc.SendTransaction("buildMevShare", []interface{}{payloadArgsTuple, targetBlock + 1}, nil)
	requireNoRpcError(t, err)

	block = fr.suethSrv.ProgressChain() // block = progressChain(t, ethservice, block.Header())
	require.Equal(t, 1, len(block.Transactions()))

	var r3 *types.Receipt
	requireNoRpcError(t, rpc.Call(&r3, "eth_getTransactionReceipt", block.Transactions()[0].Hash()))
	require.NotEmpty(t, r3.Logs)

	{ // Fetch the built block id and check that the payload contains mev share trasnactions!
		receipts := block.Receipts
		require.Equal(t, 1, len(receipts))
		require.Equal(t, uint8(types.SuaveTxType), receipts[0].Type)
		require.Equal(t, uint64(1), receipts[0].Status)

		require.Equal(t, 2, len(receipts[0].Logs))
		require.NotNil(t, receipts[0].Logs[1])
		unpacked, err := BundleBidContract.Abi.Events["BidEvent"].Inputs.Unpack(receipts[0].Logs[1].Data)
		require.NoError(t, err)

		bidId := unpacked[0].([16]byte)
		payloadData, err := fr.ConfidentialEngine().Retrieve(bidId, newBlockBidAddress, "default:v0:builderPayload")
		require.NoError(t, err)

		var payloadEnvelope engine.ExecutionPayloadEnvelope
		require.NoError(t, json.Unmarshal(payloadData, &payloadEnvelope))
		require.Equal(t, 4, len(payloadEnvelope.ExecutionPayload.Transactions)) // users tx, backrun, user refund, proposer payment

		ethBlock, err := engine.ExecutableDataToBlock(*payloadEnvelope.ExecutionPayload)
		require.NoError(t, err)

		require.Equal(t, ethTx.Hash(), ethBlock.Transactions()[0].Hash())
		require.Equal(t, backrunTx.Hash(), ethBlock.Transactions()[1].Hash())

		userAddr, err := signer.Sender(ethTx)
		require.NoError(t, err)
		require.Equal(t, userAddr, *ethBlock.Transactions()[2].To())
		require.Equal(t, common.Address{0x42}, *ethBlock.Transactions()[3].To())
	}
}

func TestBlockBuildingPrecompiles(t *testing.T) {
	fr := newFramework(t, WithExecutionNode())
	defer fr.Close()

	suaveLib := sdk.GetContract(suave.RuntimeAddr, artifacts.SuaveAbi, fr.NewSDKClient())

	ethTx, err := types.SignTx(types.NewTx(&types.LegacyTx{
		Nonce:    0,
		To:       &testAddr,
		Value:    big.NewInt(1000),
		Gas:      21000,
		GasPrice: big.NewInt(13),
		Data:     []byte{},
	}), signer, testKey)
	require.NoError(t, err)

	bundle := struct {
		Txs             types.Transactions `json:"txs"`
		RevertingHashes []common.Hash      `json:"revertingHashes"`
	}{
		Txs:             types.Transactions{ethTx},
		RevertingHashes: []common.Hash{},
	}
	bundleBytes, err := json.Marshal(bundle)
	require.NoError(t, err)

	{ // Test the bundle simulation precompile through eth_call
		out, err := suaveLib.Call("simulateBundle", []interface{}{bundleBytes})
		require.NoError(t, err)
		require.Equal(t, 13, int(out[0].(uint64)))
	}

	{ // Test the block building precompile through eth_call
		// function buildEthBlock(BuildBlockArgs memory blockArgs, BidId bid) internal view returns (bytes memory, bytes memory) {

		dummyCreationTx, err := types.SignNewTx(testKey, signer, &types.ConfidentialComputeRequest{
			ConfidentialComputeRecord: types.ConfidentialComputeRecord{
				ExecutionNode: fr.ExecutionNode(),
			},
		})
		require.NoError(t, err)

		bid, err := fr.ConfidentialEngine().InitializeBid(types.Bid{
			DecryptionCondition: uint64(1),
			AllowedPeekers:      []common.Address{{0x41, 0x42, 0x43}, {}},
			AllowedStores:       []common.Address{fr.ExecutionNode()},
			Version:             "default:v0:ethBundles",
		}, dummyCreationTx)
		require.NoError(t, err)

<<<<<<< HEAD
		err = fr.ConfidentialEngine().Finalize(dummyCreationTx, map[suave.BidId]suave.Bid{bid.Id: bid}, []suave.StoreWrite{{
=======
		err = fr.ConfidentialEngine().Finalize(dummyCreationTx, map[suave.BidId]suave.Bid{bid.Id: bid}, []cstore.StoreWrite{{

>>>>>>> a9c166cd
			Bid:    bid,
			Caller: common.Address{0x41, 0x42, 0x43},
			Key:    "default:v0:ethBundles",
			Value:  bundleBytes,
		}})
		require.NoError(t, err)

		ethHead := fr.ethSrv.CurrentBlock()

		payloadArgsTuple := types.BuildBlockArgs{
			Timestamp:    ethHead.Time + uint64(12),
			FeeRecipient: common.Address{0x42},
		}

		out, err := suaveLib.Call("buildEthBlock", []interface{}{payloadArgsTuple, bid.Id, ""})
		require.NoError(t, err)

		var envelope *engine.ExecutionPayloadEnvelope
		require.NoError(t, json.Unmarshal(out[1].([]byte), &envelope))
		require.Equal(t, 2, len(envelope.ExecutionPayload.Transactions))

		var tx types.Transaction
		require.NoError(t, tx.UnmarshalBinary(envelope.ExecutionPayload.Transactions[0]))

		require.Equal(t, ethTx.Data(), tx.Data())
		require.Equal(t, ethTx.Hash(), tx.Hash())
	}
}

func TestBlockBuildingContract(t *testing.T) {
	fr := newFramework(t, WithExecutionNode())
	defer fr.Close()

	clt := fr.NewSDKClient()

	ethTx, err := clt.SignTxn(&types.LegacyTx{
		Nonce:    0,
		To:       &testAddr,
		Value:    big.NewInt(1000),
		Gas:      21000,
		GasPrice: big.NewInt(13),
		Data:     []byte{},
	})
	require.NoError(t, err)

	bundle := struct {
		Txs             types.Transactions `json:"txs"`
		RevertingHashes []common.Hash      `json:"revertingHashes"`
	}{
		Txs:             types.Transactions{ethTx},
		RevertingHashes: []common.Hash{},
	}
	bundleBytes, err := json.Marshal(bundle)
	require.NoError(t, err)

	targetBlock := uint64(1)

	{ // Send a bundle bid
		allowedPeekers := []common.Address{newBlockBidAddress, newBundleBidAddress}

		confidentialDataBytes, err := BundleBidContract.Abi.Methods["fetchBidConfidentialBundleData"].Outputs.Pack(bundleBytes)
		require.NoError(t, err)

		bundleBidContractI := sdk.GetContract(newBundleBidAddress, BundleBidContract.Abi, clt)

		_, err = bundleBidContractI.SendTransaction("newBid", []interface{}{targetBlock + 1, allowedPeekers, []common.Address{}}, confidentialDataBytes)
		require.NoError(t, err)
	}

	block := fr.suethSrv.ProgressChain()
	require.Equal(t, 1, len(block.Transactions()))

	{
		ethHead := fr.ethSrv.CurrentBlock()

		payloadArgsTuple := types.BuildBlockArgs{
			ProposerPubkey: []byte{0x42},
			Timestamp:      ethHead.Time + uint64(12),
			FeeRecipient:   common.Address{0x42},
		}

		buildEthBlockContractI := sdk.GetContract(newBlockBidAddress, buildEthBlockContract.Abi, clt)

		_, err = buildEthBlockContractI.SendTransaction("buildFromPool", []interface{}{payloadArgsTuple, targetBlock + 1}, nil)
		require.NoError(t, err)

		block = fr.suethSrv.ProgressChain()
		require.Equal(t, 1, len(block.Transactions()))
	}
}

func TestRelayBlockSubmissionContract(t *testing.T) {
	fr := newFramework(t, WithExecutionNode())
	defer fr.Close()

	rpc := fr.suethSrv.RPCNode()
	clt := fr.NewSDKClient()

	var block *block

	var ethBlockBidSenderAddr common.Address

	var blockPayloadSentToRelay *builderCapella.SubmitBlockRequest = &builderCapella.SubmitBlockRequest{}
	serveHttp := func(t *testing.T, w http.ResponseWriter, r *http.Request) {
		bodyBytes, err := io.ReadAll(r.Body)
		require.NoError(t, err)

		err = json.Unmarshal(bodyBytes, blockPayloadSentToRelay)
		if err != nil {
			blockPayloadSentToRelay = nil
			require.NoError(t, err)
			w.WriteHeader(http.StatusBadRequest)
			return
		}

		w.WriteHeader(http.StatusOK)
	}
	testHandler := &fakeRelayHandler{t, serveHttp}

	fakeRelayServer := httptest.NewServer(testHandler)
	defer fakeRelayServer.Close()

	{ // Deploy the contract
		abiEncodedRelayUrl, err := ethBlockBidSenderContract.Abi.Pack("", fakeRelayServer.URL)
		require.NoError(t, err)

		calldata := append(ethBlockBidSenderContract.Code, abiEncodedRelayUrl...)
		tx, err := clt.SignTxn(&types.LegacyTx{
			Nonce:    0,
			To:       nil, // contract creation
			Value:    big.NewInt(0),
			Gas:      10000000,
			GasPrice: big.NewInt(10),
			Data:     calldata,
		})
		require.NoError(t, err)

		from, _ := types.Sender(signer, tx)
		ethBlockBidSenderAddr = crypto.CreateAddress(from, tx.Nonce())

		txBytes, err := tx.MarshalBinary()
		require.NoError(t, err)

		var txHash common.Hash
		requireNoRpcError(t, rpc.Call(&txHash, "eth_sendRawTransaction", hexutil.Encode(txBytes)))

		block = fr.suethSrv.ProgressChain()
		require.Equal(t, 1, len(block.Transactions()))
		require.Equal(t, uint64(1), block.Receipts[0].Status)
	}

	ethTx, err := clt.SignTxn(&types.LegacyTx{
		Nonce:    0,
		To:       &testAddr,
		Value:    big.NewInt(1000),
		Gas:      21000,
		GasPrice: big.NewInt(13),
		Data:     []byte{},
	})
	require.NoError(t, err)

	bundle := struct {
		Txs             types.Transactions `json:"txs"`
		RevertingHashes []common.Hash      `json:"revertingHashes"`
	}{
		Txs:             types.Transactions{ethTx},
		RevertingHashes: []common.Hash{},
	}
	bundleBytes, err := json.Marshal(bundle)
	require.NoError(t, err)

	targetBlock := uint64(1)

	{ // Send a bundle bid
		allowedPeekers := []common.Address{ethBlockBidSenderAddr, newBundleBidAddress}

		confidentialDataBytes, err := BundleBidContract.Abi.Methods["fetchBidConfidentialBundleData"].Outputs.Pack(bundleBytes)
		require.NoError(t, err)

		bundleBidContractI := sdk.GetContract(newBundleBidAddress, BundleBidContract.Abi, clt)
		_, err = bundleBidContractI.SendTransaction("newBid", []interface{}{targetBlock + 1, allowedPeekers, []common.Address{}}, confidentialDataBytes)
		requireNoRpcError(t, err)
	}

	block = fr.suethSrv.ProgressChain()
	require.Equal(t, 1, len(block.Transactions()))

	{
		ethHead := fr.ethSrv.CurrentBlock()

		payloadArgsTuple := types.BuildBlockArgs{
			ProposerPubkey: []byte{0x42},
			Timestamp:      ethHead.Time + uint64(12),
			FeeRecipient:   common.Address{0x42},
		}

		ethBlockBidSenderContractI := sdk.GetContract(ethBlockBidSenderAddr, ethBlockBidSenderContract.Abi, clt)
		_, err = ethBlockBidSenderContractI.SendTransaction("buildFromPool", []interface{}{payloadArgsTuple, targetBlock + 1}, nil)
		require.NoError(t, err)

		block = fr.suethSrv.ProgressChain()
		require.Equal(t, 1, len(block.Transactions()))
	}

	require.NotNil(t, blockPayloadSentToRelay)
	require.NotNil(t, blockPayloadSentToRelay.ExecutionPayload)
	require.Equal(t, 2, len(blockPayloadSentToRelay.ExecutionPayload.Transactions)) // Should be 2, including the proposer payment tx - todo
	ethTxBytes, _ := ethTx.MarshalBinary()
	require.Equal(t, bellatrixSpec.Transaction(ethTxBytes), blockPayloadSentToRelay.ExecutionPayload.Transactions[0])

	require.Equal(t, bellatrixSpec.ExecutionAddress(common.Address{0x42}), blockPayloadSentToRelay.Message.ProposerFeeRecipient)
	require.Equal(t, phase0.BLSPubKey{0x42}, blockPayloadSentToRelay.Message.ProposerPubkey)

	builderPubkey := blockPayloadSentToRelay.Message.BuilderPubkey
	signature := blockPayloadSentToRelay.Signature
	builderSigningDomain := ssz.ComputeDomain(ssz.DomainTypeAppBuilder, phase0.Version{0x00, 0x00, 0x10, 0x20}, phase0.Root{})
	ok, err := ssz.VerifySignature(blockPayloadSentToRelay.Message, builderSigningDomain, builderPubkey[:], signature[:])
	require.NoError(t, err)
	require.True(t, ok)
}

func TestE2EPrecompile_Call(t *testing.T) {
	// This end-to-end tests that the callx precompile gets called from a confidential request
	fr := newFramework(t, WithExecutionNode())
	defer fr.Close()

	clt := fr.NewSDKClient()

	// We reuse the same address for both the source and target contract
	contractAddr := common.Address{0x3}
	sourceContract := sdk.GetContract(contractAddr, exampleCallSourceContract.Abi, clt)

	expectedNum := big.NewInt(101)
	_, err := sourceContract.SendTransaction("callTarget", []interface{}{contractAddr, expectedNum}, nil)
	require.NoError(t, err)

	incorrectNum := big.NewInt(102)
	_, err = sourceContract.SendTransaction("callTarget", []interface{}{contractAddr, incorrectNum}, nil)
	require.Error(t, err)
}

type clientWrapper struct {
	t *testing.T

	node    *node.Node
	service *eth.Ethereum
}

func (c *clientWrapper) Close() {
	c.node.Close()
}

func (c *clientWrapper) RPCNode() *rpc.Client {
	rpc, err := c.node.Attach()
	if err != nil {
		c.t.Fatal(err)
	}
	return rpc
}

func (c *clientWrapper) CurrentBlock() *types.Header {
	return c.service.BlockChain().CurrentBlock()
}

type block struct {
	*types.Block

	Receipts []*types.Receipt
}

func (c *clientWrapper) ProgressChain() *block {
	tBlock := progressChain(c.t, c.service, c.service.BlockChain().CurrentBlock())
	receipts := c.service.BlockChain().GetReceiptsByHash(tBlock.Hash())

	return &block{
		Block:    tBlock,
		Receipts: receipts,
	}
}

type framework struct {
	t *testing.T

	ethSrv   *clientWrapper
	suethSrv *clientWrapper
}

type frameworkConfig struct {
	executionNode     bool
	redisStoreBackend bool
	suaveConfig       suave.Config
}

var defaultFrameworkConfig = frameworkConfig{
	executionNode:     false,
	redisStoreBackend: false,
	suaveConfig:       suave.Config{},
}

type frameworkOpt func(*frameworkConfig)

func WithExecutionNode() frameworkOpt {
	return func(c *frameworkConfig) {
		c.executionNode = true
	}
}

func WithRedisStoreBackend() frameworkOpt {
	return func(c *frameworkConfig) {
		c.redisStoreBackend = true
	}
}

func WithRedisTransportOpt(t *testing.T) frameworkOpt {
	mr := miniredis.RunT(t)
	return func(c *frameworkConfig) {
		c.suaveConfig.RedisStorePubsubUri = mr.Addr()
	}
}

func newFramework(t *testing.T, opts ...frameworkOpt) *framework {
	cfg := defaultFrameworkConfig
	for _, opt := range opts {
		opt(&cfg)
	}

	var ethSrv *clientWrapper

	if cfg.executionNode {
		ethNode, ethEthService := startEthService(t, testEthGenesis, nil)
		ethEthService.APIs()

		ethSrv = &clientWrapper{t, ethNode, ethEthService}

		cfg.suaveConfig.SuaveEthRemoteBackendEndpoint = ethNode.HTTPEndpoint()
	}

	if cfg.redisStoreBackend {
		mr := miniredis.RunT(t)
		cfg.suaveConfig.RedisStoreUri = mr.Addr()
	}

	node, ethservice := startSuethService(t, testSuaveGenesis, nil, cfg.suaveConfig)

	f := &framework{
		t:        t,
		ethSrv:   ethSrv,
		suethSrv: &clientWrapper{t, node, ethservice},
	}

	return f
}

func (f *framework) NewSDKClient() *sdk.Client {
	return sdk.NewClient(f.suethSrv.RPCNode(), testKey, f.ExecutionNode())
}

func (f *framework) ConfidentialStoreBackend() cstore.ConfidentialStorageBackend {
	return f.suethSrv.service.APIBackend.SuaveEngine().Backend()
}

func (f *framework) ConfidentialEngine() *cstore.ConfidentialStoreEngine {
	return f.suethSrv.service.APIBackend.SuaveEngine()
}

func (f *framework) ExecutionNode() common.Address {
	return f.suethSrv.service.AccountManager().Accounts()[0]
}

func (f *framework) Close() {
	if f.ethSrv != nil {
		f.ethSrv.Close()
	}
	f.suethSrv.Close()
}

// Utilities

var (
	// testKey is a private key to use for funding a tester account.
	testKey, _ = crypto.HexToECDSA("b71c71a67e1177ad4e901695e1b4b9ee17ae16c6668d313eac2f96dbcda3f291")

	// testAddr is the Ethereum address of the tester account.
	testAddr = crypto.PubkeyToAddress(testKey.PublicKey)

	testKey2, _ = crypto.HexToECDSA("a71c71a67e1177ad4e901695e1b4b9ee17ae16c6668d313eac2f96dbcda3f291")

	// testAddr is the Ethereum address of the tester account.
	testAddr2 = crypto.PubkeyToAddress(testKey2.PublicKey)

	testAddr3 = common.Address{0x3}

	testBalance = big.NewInt(2e18)

	newBundleBidAddress   = common.HexToAddress("0x42300000")
	newBlockBidAddress    = common.HexToAddress("0x42300001")
	blockBidSenderAddress = common.HexToAddress("0x42300002")
	mevShareAddress       = common.HexToAddress("0x42100073")

	testSuaveGenesis *core.Genesis = &core.Genesis{
		Timestamp:  1680000000,
		ExtraData:  nil,
		GasLimit:   30000000,
		BaseFee:    big.NewInt(0),
		Difficulty: big.NewInt(0),
		Alloc: core.GenesisAlloc{
			testAddr:              {Balance: testBalance},
			testAddr2:             {Balance: testBalance},
			newBundleBidAddress:   {Balance: big.NewInt(0), Code: BundleBidContract.DeployedCode},
			newBlockBidAddress:    {Balance: big.NewInt(0), Code: buildEthBlockContract.DeployedCode},
			blockBidSenderAddress: {Balance: big.NewInt(0), Code: ethBlockBidSenderContract.DeployedCode},
			mevShareAddress:       {Balance: big.NewInt(0), Code: MevShareBidContract.DeployedCode},
			testAddr3:             {Balance: big.NewInt(0), Code: exampleCallSourceContract.DeployedCode},
		},
	}

	testEthGenesis *core.Genesis = &core.Genesis{
		Timestamp:  1680000000,
		ExtraData:  nil,
		GasLimit:   30000000,
		BaseFee:    big.NewInt(0),
		Difficulty: big.NewInt(0),
		Alloc: core.GenesisAlloc{
			testAddr:  {Balance: testBalance},
			testAddr2: {Balance: testBalance},
			testAddr3: {Balance: big.NewInt(0), Code: exampleCallTargetContract.DeployedCode},
		},
	}

	signer = types.NewSuaveSigner(params.AllEthashProtocolChanges.ChainID)
)

func init() {
	suaveConfig := *params.AllEthashProtocolChanges
	suaveConfig.TerminalTotalDifficulty = new(big.Int)
	testSuaveGenesis.Config = &suaveConfig

	ethConfig := *params.AllEthashProtocolChanges
	ethConfig.TerminalTotalDifficulty = new(big.Int)
	ethConfig.SuaveBlock = nil
	testEthGenesis.Config = &ethConfig
}

// startSuethService creates a full node instance for testing.
func startSuethService(t *testing.T, genesis *core.Genesis, blocks []*types.Block, suaveConfig suave.Config) (*node.Node, *eth.Ethereum) {
	t.Helper()

	n, err := node.New(&node.Config{
		P2P: p2p.Config{
			ListenAddr:  "0.0.0.0:0",
			NoDiscovery: true,
			MaxPeers:    25,
		}})
	if err != nil {
		t.Fatal("can't create node:", err)
	}

	ethcfg := &ethconfig.Config{Genesis: genesis, SyncMode: downloader.FullSync, TrieTimeout: time.Minute, TrieDirtyCache: 256, TrieCleanCache: 256, Suave: suaveConfig}
	ethservice, err := eth.New(n, ethcfg)
	if err != nil {
		t.Fatal("can't create eth service:", err)
	}
	if err := n.Start(); err != nil {
		t.Fatal("can't start node:", err)
	}
	if _, err := ethservice.BlockChain().InsertChain(blocks); err != nil {
		n.Close()
		t.Fatal("can't import test blocks:", err)
	}

	ethservice.SetEtherbase(testAddr)
	ethservice.SetSynced()

	keydir := t.TempDir()
	keystore := keystore.NewPlaintextKeyStore(keydir)
	acc, err := keystore.NewAccount("")
	require.NoError(t, err)
	require.NoError(t, keystore.TimedUnlock(acc, "", time.Hour))

	ethservice.AccountManager().AddBackend(keystore)
	return n, ethservice
}

func startEthService(t *testing.T, genesis *core.Genesis, blocks []*types.Block) (*node.Node, *eth.Ethereum) {
	t.Helper()

	n, err := node.New(&node.Config{
		HTTPHost: "127.0.0.1",
	})
	if err != nil {
		t.Fatal("can't create node:", err)
	}

	ethcfg := &ethconfig.Config{Genesis: genesis, SyncMode: downloader.FullSync, TrieTimeout: time.Minute, TrieDirtyCache: 256, TrieCleanCache: 256}
	ethservice, err := eth.New(n, ethcfg)
	if err != nil {
		t.Fatal("can't create eth service:", err)
	}
	if err := n.Start(); err != nil {
		t.Fatal("can't start node:", err)
	}
	if _, err := ethservice.BlockChain().InsertChain(blocks); err != nil {
		n.Close()
		t.Fatal("can't import test blocks:", err)
	}

	ethservice.SetEtherbase(testAddr)
	ethservice.SetSynced()
	return n, ethservice
}

func progressChain(t *testing.T, ethservice *eth.Ethereum, parent *types.Header) *types.Block {
	payload, err := ethservice.Miner().BuildPayload(&miner.BuildPayloadArgs{
		Parent:       parent.Hash(),
		Timestamp:    parent.Time + 12,
		FeeRecipient: testAddr,
	})
	require.NoError(t, err)
	envelope := payload.ResolveFull()
	block, err := engine.ExecutableDataToBlock(*envelope.ExecutionPayload)
	require.NoError(t, err)

	n, err := ethservice.BlockChain().InsertChain(types.Blocks{block})
	require.NoError(t, err)
	require.Equal(t, 1, n)

	return block
}

func requireNoRpcError(t *testing.T, rpcErr error) {
	if rpcErr != nil {
		if len(rpcErr.Error()) < len("execution reverted: 0x") {
			require.NoError(t, rpcErr)
		}
		decodedError, err := hexutil.Decode(rpcErr.Error()[len("execution reverted: "):])
		if err != nil {
			require.NoError(t, rpcErr, err.Error())
		}

		if len(decodedError) < 4 {
			require.NoError(t, rpcErr, decodedError)
		}

		unpacked, err := artifacts.SuaveAbi.Errors["PeekerReverted"].Inputs.Unpack(decodedError[4:])
		if err != nil {
			require.NoError(t, err, rpcErr.Error())
		} else {
			require.NoError(t, rpcErr, fmt.Sprintf("peeker 0x%x reverted: %s", unpacked[0].(common.Address), unpacked[1].([]byte)))
		}
	}
}

type fakeRelayHandler struct {
	t         *testing.T
	serveHttp func(t *testing.T, w http.ResponseWriter, r *http.Request)
}

func (h *fakeRelayHandler) ServeHTTP(w http.ResponseWriter, r *http.Request) {
	h.serveHttp(h.t, w, r)
}<|MERGE_RESOLUTION|>--- conflicted
+++ resolved
@@ -404,12 +404,7 @@
 		}, dummyCreationTx)
 		require.NoError(t, err)
 
-<<<<<<< HEAD
-		err = fr.ConfidentialEngine().Finalize(dummyCreationTx, map[suave.BidId]suave.Bid{bid.Id: bid}, []suave.StoreWrite{{
-=======
 		err = fr.ConfidentialEngine().Finalize(dummyCreationTx, map[suave.BidId]suave.Bid{bid.Id: bid}, []cstore.StoreWrite{{
-
->>>>>>> a9c166cd
 			Bid:    bid,
 			Caller: common.Address{0x41, 0x42, 0x43},
 			Key:    "default:v0:ethBundles",
