package main

import (
	"context"
	"encoding/json"
	"fmt"
	"io"
	"math/big"
	"net/http"
	"net/http/httptest"
	"strings"
	"testing"
	"time"

	builderCapella "github.com/attestantio/go-builder-client/api/capella"
	bellatrixSpec "github.com/attestantio/go-eth2-client/spec/bellatrix"
	"github.com/attestantio/go-eth2-client/spec/phase0"
	"github.com/ethereum/go-ethereum/accounts/abi"
	"github.com/ethereum/go-ethereum/accounts/keystore"
	"github.com/ethereum/go-ethereum/beacon/engine"
	"github.com/ethereum/go-ethereum/common"
	"github.com/ethereum/go-ethereum/common/hexutil"
	"github.com/ethereum/go-ethereum/core"
	"github.com/ethereum/go-ethereum/core/types"
	"github.com/ethereum/go-ethereum/core/vm"
	"github.com/ethereum/go-ethereum/crypto"
	"github.com/ethereum/go-ethereum/eth"
	"github.com/ethereum/go-ethereum/eth/downloader"
	"github.com/ethereum/go-ethereum/eth/ethconfig"
	"github.com/ethereum/go-ethereum/internal/ethapi"
	"github.com/ethereum/go-ethereum/miner"
	"github.com/ethereum/go-ethereum/node"
	"github.com/ethereum/go-ethereum/p2p"
	"github.com/ethereum/go-ethereum/params"
	"github.com/ethereum/go-ethereum/rpc"
	suave "github.com/ethereum/go-ethereum/suave/core"
	"github.com/ethereum/go-ethereum/suave/sdk"
	"github.com/flashbots/go-boost-utils/ssz"
	"github.com/mitchellh/mapstructure"
	"github.com/stretchr/testify/require"
)

func TestIsConfidential(t *testing.T) {
	// t.Fatal("not implemented")

	fr := newFramework(t)
	defer fr.Close()

	rpc := fr.suethSrv.RPCNode()

	gas := hexutil.Uint64(1000000)
	chainId := hexutil.Big(*testSuaveGenesis.Config.ChainID)

	{
		// Verify eth_call of isConfidentialAddress returns 1/0 depending on confidential compute setting
		var result string
		requireNoRpcError(t, rpc.Call(&result, "eth_call", ethapi.TransactionArgs{
			To:             &isConfidentialAddress,
			Gas:            &gas,
			IsConfidential: true,
			ChainID:        &chainId,
		}, "latest"))
		require.Equal(t, []byte{1}, hexutil.MustDecode(result))

		requireNoRpcError(t, rpc.Call(&result, "eth_call", ethapi.TransactionArgs{
			To:             &isConfidentialAddress,
			Gas:            &gas,
			IsConfidential: false,
			ChainID:        &chainId,
		}, "latest"))
		require.Equal(t, []byte{0}, hexutil.MustDecode(result))
	}

	{
		// Verify sending computation requests and onchain transactions to isConfidentialAddress
		wrappedTxData := &types.LegacyTx{
			Nonce:    0,
			To:       &isConfidentialAddress,
			Value:    nil,
			Gas:      1000000,
			GasPrice: big.NewInt(10),
			Data:     []byte{},
		}

		confidentialRequestTx, err := types.SignTx(types.NewTx(&types.ConfidentialComputeRequest{
			ExecutionNode: fr.ExecutionNode(),
			Wrapped:       *types.NewTx(wrappedTxData),
		}), signer, testKey)
		require.NoError(t, err)

		confidentialRequestTxBytes, err := confidentialRequestTx.MarshalBinary()
		require.NoError(t, err)

		var confidentialRequestTxHash common.Hash
		requireNoRpcError(t, rpc.Call(&confidentialRequestTxHash, "eth_sendRawTransaction", hexutil.Encode(confidentialRequestTxBytes)))

		onchainTx, err := types.SignTx(types.NewTx(&types.LegacyTx{
			Nonce:    1,
			To:       &isConfidentialAddress,
			Value:    nil,
			Gas:      1000000,
			GasPrice: big.NewInt(10),
			Data:     []byte{},
		}), signer, testKey)
		require.NoError(t, err)

		onchainTxBytes, err := onchainTx.MarshalBinary()
		require.NoError(t, err)

		var onchainTxHash common.Hash
		requireNoRpcError(t, rpc.Call(&onchainTxHash, "eth_sendRawTransaction", hexutil.Encode(onchainTxBytes)))
		require.Equal(t, common.HexToHash("0x031415a9010d25f2a882758cf7b8dbb3750678828e9973f32f0c73ef49a038b4"), onchainTxHash)

		block := fr.suethSrv.ProgressChain()
		require.Equal(t, 2, len(block.Transactions()))

		receipts := block.Receipts
		require.Equal(t, 2, len(receipts))
		require.Equal(t, uint8(types.SuaveTxType), receipts[0].Type)
		require.Equal(t, uint64(1), receipts[0].Status)
		require.Equal(t, uint8(types.LegacyTxType), receipts[1].Type)
		require.Equal(t, uint64(1), receipts[1].Status)

		require.Equal(t, 2, len(block.Transactions()))
		require.Equal(t, []byte{1}, block.Transactions()[0].Data())
		require.Equal(t, []byte{}, block.Transactions()[1].Data())
	}
}

func TestMempool(t *testing.T) {
	// t.Fatal("not implemented")
	fr := newFramework(t)
	defer fr.Close()

	rpc := fr.suethSrv.RPCNode()

	gas := hexutil.Uint64(1000000)
	chainId := hexutil.Big(*testSuaveGenesis.Config.ChainID)

	{
		targetBlock := uint64(16103213)

		bid1 := types.Bid{
			Id:                  suave.RandomBidId(),
			DecryptionCondition: targetBlock,
			AllowedPeekers:      []common.Address{common.HexToAddress("0x424344")},
			Version:             "default:v0:ethBundles",
		}

		bid2 := types.Bid{
			Id:                  suave.RandomBidId(),
			DecryptionCondition: targetBlock,
			AllowedPeekers:      []common.Address{common.HexToAddress("0x424344")},
			Version:             "default:v0:ethBundles",
		}

<<<<<<< HEAD
		require.NoError(t, fr.OffchainBackend().MempoolBackend.SubmitBid(bid1))
		require.NoError(t, fr.OffchainBackend().MempoolBackend.SubmitBid(bid2))
=======
		fr.SuaveBackend().MempoolBackend.SubmitBid(bid1)
		fr.SuaveBackend().MempoolBackend.SubmitBid(bid2)
>>>>>>> 62bc0ed8

		inoutAbi := mustParseMethodAbi(`[ { "inputs": [ { "internalType": "uint64", "name": "cond", "type": "uint64" }, { "internalType": "string", "name": "namespace", "type": "string" } ], "name": "fetchBids", "outputs": [ { "components": [ { "internalType": "Suave.BidId", "name": "id", "type": "bytes32" }, { "internalType": "uint64", "name": "decryptionCondition", "type": "uint64" }, { "internalType": "address[]", "name": "allowedPeekers", "type": "address[]" }, { "internalType": "address[]", "name": "allowedStores", "type": "address[]" }, { "internalType": "string", "name": "version", "type": "string" } ], "internalType": "struct Suave.Bid[]", "name": "", "type": "tuple[]" } ], "stateMutability": "view", "type": "function" } ]`, "fetchBids")

		calldata, err := inoutAbi.Inputs.Pack(targetBlock, "default:v0:ethBundles")
		require.NoError(t, err)

		var simResult hexutil.Bytes
		requireNoRpcError(t, rpc.Call(&simResult, "eth_call", ethapi.TransactionArgs{
			To:             &fetchBidsAddress,
			Gas:            &gas,
			IsConfidential: true,
			ChainID:        &chainId,
			Data:           (*hexutil.Bytes)(&calldata),
		}, "latest"))

		unpacked, err := inoutAbi.Outputs.Unpack(simResult)
		require.NoError(t, err)

		var bids []suave.Bid
		require.NoError(t, mapstructure.Decode(unpacked[0], &bids))

		require.Equal(t, bid1, types.Bid{
			Id:                  bids[0].Id,
			DecryptionCondition: bids[0].DecryptionCondition,
			AllowedPeekers:      bids[0].AllowedPeekers,
			Version:             bids[0].Version,
		})
		require.Equal(t, bid2, types.Bid{
			Id:                  bids[1].Id,
			DecryptionCondition: bids[1].DecryptionCondition,
			AllowedPeekers:      bids[1].AllowedPeekers,
			Version:             bids[1].Version,
		})

		// Verify via transaction
		wrappedTxData := &types.LegacyTx{
			Nonce:    0,
			To:       &fetchBidsAddress,
			Value:    nil,
			Gas:      1000000,
			GasPrice: big.NewInt(10),
			Data:     calldata,
		}

		confidentialRequestTx, err := types.SignTx(types.NewTx(&types.ConfidentialComputeRequest{
			ExecutionNode: fr.ExecutionNode(),
			Wrapped:       *types.NewTx(wrappedTxData),
		}), signer, testKey)
		require.NoError(t, err)

		confidentialRequestTxBytes, err := confidentialRequestTx.MarshalBinary()
		require.NoError(t, err)

		var confidentialRequestTxHash common.Hash
		requireNoRpcError(t, rpc.Call(&confidentialRequestTxHash, "eth_sendRawTransaction", hexutil.Encode(confidentialRequestTxBytes)))

		block := fr.suethSrv.ProgressChain()
		require.Equal(t, 1, len(block.Transactions()))

		receipts := block.Receipts
		require.Equal(t, 1, len(receipts))
		require.Equal(t, uint8(types.SuaveTxType), receipts[0].Type)
		require.Equal(t, uint64(1), receipts[0].Status)

		require.Equal(t, 1, len(block.Transactions()))
		require.Equal(t, []byte(simResult), block.Transactions()[0].Data())
	}
}

func TestBundleBid(t *testing.T) {
	// t.Fatal("not implemented")

	fr := newFramework(t)
	defer fr.Close()

	clt := fr.NewSDKClient()

	// rpc := fr.suethSrv.RPCNode()

	{
		targetBlock := uint64(16103213)
		allowedPeekers := []common.Address{{0x41, 0x42, 0x43}, newBundleBidAddress}

		bundle := struct {
			Txs             types.Transactions `json:"txs"`
			RevertingHashes []common.Hash      `json:"revertingHashes"`
		}{
			Txs:             types.Transactions{types.NewTx(&types.LegacyTx{})},
			RevertingHashes: []common.Hash{},
		}
		bundleBytes, err := json.Marshal(bundle)
		require.NoError(t, err)

		confidentialDataBytes, err := bundleBidContract.Abi.Methods["fetchBidConfidentialBundleData"].Outputs.Pack(bundleBytes)
		require.NoError(t, err)

		bundleBidContractI := sdk.GetContract(newBundleBidAddress, bundleBidContract.Abi, clt)
		_, err = bundleBidContractI.SendTransaction("newBid", []interface{}{targetBlock, allowedPeekers, []common.Address{}}, confidentialDataBytes)
		require.NoError(t, err)

		block := fr.suethSrv.ProgressChain()
		require.Equal(t, 1, len(block.Transactions()))

		receipts := block.Receipts
		require.Equal(t, 1, len(receipts))
		require.Equal(t, uint8(types.SuaveTxType), receipts[0].Type)
		require.Equal(t, uint64(1), receipts[0].Status)

		require.Equal(t, 1, len(block.Transactions()))
		unpacked, err := bundleBidContract.Abi.Methods["emitBid"].Inputs.Unpack(block.Transactions()[0].Data()[4:])
		require.NoError(t, err)
		bid := unpacked[0].(struct {
			Id                  [32]uint8        "json:\"id\""
			DecryptionCondition uint64           "json:\"decryptionCondition\""
			AllowedPeekers      []common.Address "json:\"allowedPeekers\""
			AllowedStores       []common.Address "json:\"allowedStores\""
			Version             string           "json:\"version\""
		})
		require.Equal(t, targetBlock, bid.DecryptionCondition)
		require.Equal(t, allowedPeekers, bid.AllowedPeekers)

		require.NotNil(t, receipts[0].Logs[0])
		require.Equal(t, newBundleBidAddress, receipts[0].Logs[0].Address)

		unpacked, err = bundleBidContract.Abi.Events["BidEvent"].Inputs.Unpack(receipts[0].Logs[0].Data)
		require.NoError(t, err)

		require.Equal(t, bid.Id, unpacked[0].([32]byte))
		require.Equal(t, bid.DecryptionCondition, unpacked[1].(uint64))
		require.Equal(t, bid.AllowedPeekers, unpacked[2].([]common.Address))

<<<<<<< HEAD
		_, err = fr.OffchainBackend().ConfidentialStoreEngine.Retrieve(bid.Id, common.Address{0x41, 0x42, 0x43}, "default:v0:ethBundleSimResults")
=======
		_, err = fr.SuaveBackend().ConfidentialStoreBackend.Retrieve(bid.Id, common.Address{0x41, 0x42, 0x43}, "default:v0:ethBundleSimResults")
>>>>>>> 62bc0ed8
		require.NoError(t, err)
	}
}

func TestMevShare(t *testing.T) {
	// 1. craft mevshare transaction
	//   1a. confirm submission
	// 2. send backrun txn
	//	 2a. confirm submission
	// 3. build share block
	//   3a. confirm share bundle

	fr := newFramework(t, WithExecutionNode())
	defer fr.Close()

	rpc := fr.suethSrv.RPCNode()
	clt := fr.NewSDKClient()

	// ************ 1. Initial mevshare transaction Portion ************

	ethTx, err := types.SignTx(types.NewTx(&types.LegacyTx{
		Nonce:    0,
		To:       &testAddr,
		Value:    big.NewInt(1000),
		Gas:      21000,
		GasPrice: big.NewInt(13),
		Data:     []byte{},
	}), signer, testKey)
	require.NoError(t, err)

	bundle := types.SBundle{
		Txs:             types.Transactions{ethTx},
		RevertingHashes: []common.Hash{},
		RefundPercent:   10,
	}
	bundleBytes, err := json.Marshal(bundle)
	t.Log("extractHint", "bundleBytes", bundleBytes)

	require.NoError(t, err)

	targetBlock := uint64(1)

	// Send a bundle bid
	allowedPeekers := []common.Address{{0x41, 0x42, 0x43}, newBlockBidAddress, extractHintAddress, buildEthBlockAddress, mevShareAddress}

	// TODO : reusing this function selector from bid contract to avoid creating another ABI
	confidentialDataBytes, err := bundleBidContract.Abi.Methods["fetchBidConfidentialBundleData"].Outputs.Pack(bundleBytes)
	require.NoError(t, err)

	bundleBidContractI := sdk.GetContract(mevShareAddress, bundleBidContract.Abi, clt)
	_, err = bundleBidContractI.SendTransaction("newBid", []interface{}{targetBlock + 1, allowedPeekers, []common.Address{fr.ExecutionNode()}}, confidentialDataBytes)
	requireNoRpcError(t, err)

	//   1a. confirm submission
	block := fr.suethSrv.ProgressChain()
	require.Equal(t, 1, len(block.Transactions()))
	// check txn in block went to mev share
	require.Equal(t, block.Transactions()[0].To(), &mevShareAddress)

	// 2b. check logs emitted in the transaction
	var r *types.Receipt
	rpc.Call(&r, "eth_getTransactionReceipt", block.Transactions()[0].Hash())
	require.NotEmpty(t, r)

	t.Log("logs", r.Logs)
	require.NoError(t, err)
	require.NotEmpty(t, r.Logs)

	// extract share BidId
	unpacked, err := matchBidContract.Abi.Events["HintEvent"].Inputs.Unpack(r.Logs[1].Data)
	require.NoError(t, err)
	shareBidId := unpacked[0].([32]byte)

	// ************ 2. Match Portion ************
	backrunTx, err := types.SignTx(types.NewTx(&types.LegacyTx{
		Nonce:    0,
		To:       &testAddr,
		Value:    big.NewInt(1000),
		Gas:      21420,
		GasPrice: big.NewInt(13),
		Data:     []byte{},
	}), signer, testKey2)
	require.NoError(t, err)

	backRunBundle := types.SBundle{
		Txs:             types.Transactions{backrunTx},
		RevertingHashes: []common.Hash{},
		MatchId:         shareBidId,
	}
	backRunBundleBytes, err := json.Marshal(backRunBundle)
	require.NoError(t, err)

	// decryption conditions are assumed to be eth blocks right now

	// TODO : reusing this function selector from bid contract to avoid creating another ABI
	confidentialDataMatchBytes, err := bundleBidContract.Abi.Methods["fetchBidConfidentialBundleData"].Outputs.Pack(backRunBundleBytes)
	require.NoError(t, err)

	cc := sdk.GetContract(mevShareAddress, matchBidContract.Abi, clt)
	_, err = cc.SendTransaction("newMatch", []interface{}{targetBlock + 1, allowedPeekers, []common.Address{fr.ExecutionNode()}, shareBidId}, confidentialDataMatchBytes)
	require.NoError(t, err)

	block = fr.suethSrv.ProgressChain()
	require.Equal(t, 1, len(block.Transactions()))
	// check txn in block went to mev share
	require.Equal(t, block.Transactions()[0].To(), &mevShareAddress)

	var r2 *types.Receipt
	rpc.Call(&r2, "eth_getTransactionReceipt", block.Transactions()[0].Hash())
	require.NotEmpty(t, r2)
	require.NotEmpty(t, r.Logs)

	t.Log("logs", r2.Logs)

	// ************ 3. Build Share Block ************

	ethHead := fr.ethSrv.CurrentBlock()

	payloadArgsTuple := types.BuildBlockArgs{
		Timestamp:    ethHead.Time + uint64(12),
		FeeRecipient: common.Address{0x42},
	}

	cc = sdk.GetContract(newBlockBidAddress, buildEthBlockContract.Abi, clt)
	_, err = cc.SendTransaction("buildMevShare", []interface{}{payloadArgsTuple, targetBlock + 1}, nil)
	require.NoError(t, err)

	block = fr.suethSrv.ProgressChain() // block = progressChain(t, ethservice, block.Header())
	require.Equal(t, 1, len(block.Transactions()))

	var r3 *types.Receipt
	requireNoRpcError(t, rpc.Call(&r3, "eth_getTransactionReceipt", block.Transactions()[0].Hash()))
	require.NotEmpty(t, r3.Logs)

	{ // Fetch the built block id and check that the payload contains mev share trasnactions!
		receipts := block.Receipts
		require.Equal(t, 1, len(receipts))
		require.Equal(t, uint8(types.SuaveTxType), receipts[0].Type)
		require.Equal(t, uint64(1), receipts[0].Status)

		require.Equal(t, 2, len(receipts[0].Logs))
		require.NotNil(t, receipts[0].Logs[1])
		unpacked, err := bundleBidContract.Abi.Events["BidEvent"].Inputs.Unpack(receipts[0].Logs[1].Data)
		require.NoError(t, err)

<<<<<<< HEAD
		bidId := unpacked[0].([32]byte)
		payloadData, err := fr.OffchainBackend().ConfidentialStoreEngine.Retrieve(bidId, newBlockBidAddress, "default:v0:builderPayload")
=======
		bidId := unpacked[0].([16]byte)
		payloadData, err := fr.SuaveBackend().ConfidentialStoreBackend.Retrieve(bidId, newBlockBidAddress, "default:v0:builderPayload")
>>>>>>> 62bc0ed8
		require.NoError(t, err)

		var payloadEnvelope engine.ExecutionPayloadEnvelope
		require.NoError(t, json.Unmarshal(payloadData, &payloadEnvelope))
		require.Equal(t, 4, len(payloadEnvelope.ExecutionPayload.Transactions)) // users tx, backrun, user refund, proposer payment

		ethBlock, err := engine.ExecutableDataToBlock(*payloadEnvelope.ExecutionPayload)
		require.NoError(t, err)

		require.Equal(t, ethTx.Hash(), ethBlock.Transactions()[0].Hash())
		require.Equal(t, backrunTx.Hash(), ethBlock.Transactions()[1].Hash())

		userAddr, err := signer.Sender(ethTx)
		require.NoError(t, err)
		require.Equal(t, userAddr, *ethBlock.Transactions()[2].To())
		require.Equal(t, common.Address{0x42}, *ethBlock.Transactions()[3].To())
	}
}

func TestBlockBuildingPrecompiles(t *testing.T) {
	fr := newFramework(t, WithExecutionNode())
	defer fr.Close()

	rpc := fr.suethSrv.RPCNode()

	gas := hexutil.Uint64(1000000)
	chainId := hexutil.Big(*testSuaveGenesis.Config.ChainID)

	ctx, cancel := context.WithDeadline(context.Background(), time.Now().Add(time.Second))
	defer cancel()

	ethTx, err := types.SignTx(types.NewTx(&types.LegacyTx{
		Nonce:    0,
		To:       &testAddr,
		Value:    big.NewInt(1000),
		Gas:      21000,
		GasPrice: big.NewInt(13),
		Data:     []byte{},
	}), signer, testKey)
	require.NoError(t, err)

	bundle := struct {
		Txs             types.Transactions `json:"txs"`
		RevertingHashes []common.Hash      `json:"revertingHashes"`
	}{
		Txs:             types.Transactions{ethTx},
		RevertingHashes: []common.Hash{},
	}
	bundleBytes, err := json.Marshal(bundle)
	require.NoError(t, err)

	{ // Test the bundle simulation precompile through eth_call
		calldata, err := suaveLibContract.Abi.Methods["simulateBundle"].Inputs.Pack(bundleBytes)
		require.NoError(t, err)

		var simResult hexutil.Bytes
		requireNoRpcError(t, rpc.CallContext(ctx, &simResult, "eth_call", ethapi.TransactionArgs{
			To:             &simulateBundleAddress,
			Gas:            &gas,
			IsConfidential: true,
			ChainID:        &chainId,
			Data:           (*hexutil.Bytes)(&calldata),
		}, "latest"))

		require.Equal(t, 32, len(simResult))
		require.Equal(t, 13, int(simResult[31]))
	}

	{ // Test the block building precompile through eth_call
		// function buildEthBlock(BuildBlockArgs memory blockArgs, BidId bid) internal view returns (bytes memory, bytes memory) {

		dummyCreationTx := types.NewTx(&types.OffchainTx{
			ExecutionNode: fr.ExecutionNode(),
			Wrapped:       *types.NewTransaction(0, common.Address{}, big.NewInt(0), 0, big.NewInt(0), nil),
		})

		bid, err := fr.OffchainBackend().ConfidentialStoreEngine.InitializeBid(types.Bid{
			DecryptionCondition: uint64(1),
			AllowedPeekers:      []common.Address{{0x41, 0x42, 0x43}, buildEthBlockAddress},
			AllowedStores:       []common.Address{fr.ExecutionNode()},
			Version:             "default:v0:ethBundles",
		}, dummyCreationTx)
		require.NoError(t, err)

<<<<<<< HEAD
		_, err = fr.OffchainBackend().ConfidentialStoreEngine.Store(bid.Id, dummyCreationTx, common.Address{0x41, 0x42, 0x43}, "default:v0:ethBundles", bundleBytes)
		require.NoError(t, err)

		err = fr.OffchainBackend().MempoolBackend.SubmitBid(bid)
		require.NoError(t, err)
=======
		fr.SuaveBackend().MempoolBackend.SubmitBid(bid)
		fr.SuaveBackend().ConfidentialStoreBackend.Initialize(bid, "default:v0:ethBundles", bundleBytes)
>>>>>>> 62bc0ed8

		ethHead := fr.ethSrv.CurrentBlock()

		payloadArgsTuple := types.BuildBlockArgs{
			Timestamp:    ethHead.Time + uint64(12),
			FeeRecipient: common.Address{0x42},
		}

		packed, err := suaveLibContract.Abi.Methods["buildEthBlock"].Inputs.Pack(payloadArgsTuple, bid.Id, "")
		require.NoError(t, err)

		var simResult hexutil.Bytes
		requireNoRpcError(t, rpc.CallContext(ctx, &simResult, "eth_call", ethapi.TransactionArgs{
			To:             &buildEthBlockAddress,
			Gas:            &gas,
			IsConfidential: true,
			ChainID:        &chainId,
			Data:           (*hexutil.Bytes)(&packed),
		}, "latest"))

		require.NotNil(t, simResult)

		unpacked, err := suaveLibContract.Abi.Methods["buildEthBlock"].Outputs.Unpack(simResult)
		require.NoError(t, err)

		// TODO: test builder bid
		var envelope *engine.ExecutionPayloadEnvelope
		require.NoError(t, json.Unmarshal(unpacked[1].([]byte), &envelope))
		require.Equal(t, 2, len(envelope.ExecutionPayload.Transactions))

		var tx types.Transaction
		require.NoError(t, tx.UnmarshalBinary(envelope.ExecutionPayload.Transactions[0]))

		require.Equal(t, ethTx.Data(), tx.Data())
		require.Equal(t, ethTx.Hash(), tx.Hash())
	}
}

func TestBlockBuildingContract(t *testing.T) {
	fr := newFramework(t, WithExecutionNode())
	defer fr.Close()

	clt := fr.NewSDKClient()

	ethTx, err := clt.SignTxn(&types.LegacyTx{
		Nonce:    0,
		To:       &testAddr,
		Value:    big.NewInt(1000),
		Gas:      21000,
		GasPrice: big.NewInt(13),
		Data:     []byte{},
	})
	require.NoError(t, err)

	bundle := struct {
		Txs             types.Transactions `json:"txs"`
		RevertingHashes []common.Hash      `json:"revertingHashes"`
	}{
		Txs:             types.Transactions{ethTx},
		RevertingHashes: []common.Hash{},
	}
	bundleBytes, err := json.Marshal(bundle)
	require.NoError(t, err)

	targetBlock := uint64(1)

	{ // Send a bundle bid
		allowedPeekers := []common.Address{newBlockBidAddress, newBundleBidAddress, buildEthBlockAddress}

		confidentialDataBytes, err := bundleBidContract.Abi.Methods["fetchBidConfidentialBundleData"].Outputs.Pack(bundleBytes)
		require.NoError(t, err)

		bundleBidContractI := sdk.GetContract(newBundleBidAddress, bundleBidContract.Abi, clt)

		_, err = bundleBidContractI.SendTransaction("newBid", []interface{}{targetBlock + 1, allowedPeekers, []common.Address{}}, confidentialDataBytes)
		require.NoError(t, err)
	}

	block := fr.suethSrv.ProgressChain()
	require.Equal(t, 1, len(block.Transactions()))

	{
		ethHead := fr.ethSrv.CurrentBlock()

		payloadArgsTuple := types.BuildBlockArgs{
			ProposerPubkey: []byte{0x42},
			Timestamp:      ethHead.Time + uint64(12),
			FeeRecipient:   common.Address{0x42},
		}

		buildEthBlockContractI := sdk.GetContract(newBlockBidAddress, buildEthBlockContract.Abi, clt)

		_, err = buildEthBlockContractI.SendTransaction("buildFromPool", []interface{}{payloadArgsTuple, targetBlock + 1}, nil)
		require.NoError(t, err)

		block = fr.suethSrv.ProgressChain()
		require.Equal(t, 1, len(block.Transactions()))
	}
}

func TestRelayBlockSubmissionContract(t *testing.T) {
	fr := newFramework(t, WithExecutionNode())
	defer fr.Close()

	rpc := fr.suethSrv.RPCNode()
	clt := fr.NewSDKClient()

	var block *block

	var ethBlockBidSenderAddr common.Address

	var blockPayloadSentToRelay *builderCapella.SubmitBlockRequest = &builderCapella.SubmitBlockRequest{}
	serveHttp := func(t *testing.T, w http.ResponseWriter, r *http.Request) {
		bodyBytes, err := io.ReadAll(r.Body)
		require.NoError(t, err)

		err = json.Unmarshal(bodyBytes, blockPayloadSentToRelay)
		if err != nil {
			blockPayloadSentToRelay = nil
			require.NoError(t, err)
			w.WriteHeader(http.StatusBadRequest)
			return
		}

		w.WriteHeader(http.StatusOK)
	}
	testHandler := &fakeRelayHandler{t, serveHttp}

	fakeRelayServer := httptest.NewServer(testHandler)
	defer fakeRelayServer.Close()

	{ // Deploy the contract
		abiEncodedRelayUrl, err := ethBlockBidSenderContract.Abi.Pack("", fakeRelayServer.URL)
		require.NoError(t, err)

		calldata := append(ethBlockBidSenderContract.Code, abiEncodedRelayUrl...)
		tx, err := clt.SignTxn(&types.LegacyTx{
			Nonce:    0,
			To:       nil, // contract creation
			Value:    big.NewInt(0),
			Gas:      10000000,
			GasPrice: big.NewInt(10),
			Data:     calldata,
		})
		require.NoError(t, err)

		from, _ := types.Sender(signer, tx)
		ethBlockBidSenderAddr = crypto.CreateAddress(from, tx.Nonce())

		txBytes, err := tx.MarshalBinary()
		require.NoError(t, err)

		var txHash common.Hash
		requireNoRpcError(t, rpc.Call(&txHash, "eth_sendRawTransaction", hexutil.Encode(txBytes)))

		block = fr.suethSrv.ProgressChain()
		require.Equal(t, 1, len(block.Transactions()))
		require.Equal(t, uint64(1), block.Receipts[0].Status)
	}

	ethTx, err := clt.SignTxn(&types.LegacyTx{
		Nonce:    0,
		To:       &testAddr,
		Value:    big.NewInt(1000),
		Gas:      21000,
		GasPrice: big.NewInt(13),
		Data:     []byte{},
	})
	require.NoError(t, err)

	bundle := struct {
		Txs             types.Transactions `json:"txs"`
		RevertingHashes []common.Hash      `json:"revertingHashes"`
	}{
		Txs:             types.Transactions{ethTx},
		RevertingHashes: []common.Hash{},
	}
	bundleBytes, err := json.Marshal(bundle)
	require.NoError(t, err)

	targetBlock := uint64(1)

	{ // Send a bundle bid
		allowedPeekers := []common.Address{ethBlockBidSenderAddr, newBundleBidAddress, buildEthBlockAddress}

		confidentialDataBytes, err := bundleBidContract.Abi.Methods["fetchBidConfidentialBundleData"].Outputs.Pack(bundleBytes)
		require.NoError(t, err)

		bundleBidContractI := sdk.GetContract(newBundleBidAddress, bundleBidContract.Abi, clt)
		_, err = bundleBidContractI.SendTransaction("newBid", []interface{}{targetBlock + 1, allowedPeekers, []common.Address{}}, confidentialDataBytes)
		require.NoError(t, err)
	}

	block = fr.suethSrv.ProgressChain()
	require.Equal(t, 1, len(block.Transactions()))

	{
		ethHead := fr.ethSrv.CurrentBlock()

		payloadArgsTuple := types.BuildBlockArgs{
			ProposerPubkey: []byte{0x42},
			Timestamp:      ethHead.Time + uint64(12),
			FeeRecipient:   common.Address{0x42},
		}

		ethBlockBidSenderContractI := sdk.GetContract(ethBlockBidSenderAddr, ethBlockBidSenderContract.Abi, clt)
		_, err = ethBlockBidSenderContractI.SendTransaction("buildFromPool", []interface{}{payloadArgsTuple, targetBlock + 1}, nil)
		require.NoError(t, err)

		block = fr.suethSrv.ProgressChain()
		require.Equal(t, 1, len(block.Transactions()))
	}

	require.NotNil(t, blockPayloadSentToRelay)
	require.NotNil(t, blockPayloadSentToRelay.ExecutionPayload)
	require.Equal(t, 2, len(blockPayloadSentToRelay.ExecutionPayload.Transactions)) // Should be 2, including the proposer payment tx - todo
	ethTxBytes, _ := ethTx.MarshalBinary()
	require.Equal(t, bellatrixSpec.Transaction(ethTxBytes), blockPayloadSentToRelay.ExecutionPayload.Transactions[0])

	require.Equal(t, bellatrixSpec.ExecutionAddress(common.Address{0x42}), blockPayloadSentToRelay.Message.ProposerFeeRecipient)
	require.Equal(t, phase0.BLSPubKey{0x42}, blockPayloadSentToRelay.Message.ProposerPubkey)

	builderPubkey := blockPayloadSentToRelay.Message.BuilderPubkey
	signature := blockPayloadSentToRelay.Signature
	builderSigningDomain := ssz.ComputeDomain(ssz.DomainTypeAppBuilder, phase0.Version{0x00, 0x00, 0x10, 0x20}, phase0.Root{})
	ok, err := ssz.VerifySignature(blockPayloadSentToRelay.Message, builderSigningDomain, builderPubkey[:], signature[:])
	require.NoError(t, err)
	require.True(t, ok)
}

type clientWrapper struct {
	t *testing.T

	node    *node.Node
	service *eth.Ethereum
}

func (c *clientWrapper) Close() {
	c.node.Close()
}

func (c *clientWrapper) RPCNode() *rpc.Client {
	rpc, err := c.node.Attach()
	if err != nil {
		c.t.Fatal(err)
	}
	return rpc
}

func (c *clientWrapper) CurrentBlock() *types.Header {
	return c.service.BlockChain().CurrentBlock()
}

type block struct {
	*types.Block

	Receipts []*types.Receipt
}

func (c *clientWrapper) ProgressChain() *block {
	tBlock := progressChain(c.t, c.service, c.service.BlockChain().CurrentBlock())
	receipts := c.service.BlockChain().GetReceiptsByHash(tBlock.Hash())

	return &block{
		Block:    tBlock,
		Receipts: receipts,
	}
}

type framework struct {
	t *testing.T

	ethSrv   *clientWrapper
	suethSrv *clientWrapper
}

type frameworkConfig struct {
	executionNode bool
	suaveConfig   suave.Config
}

var defaultFrameworkConfig = frameworkConfig{
	executionNode: false,
	suaveConfig:   suave.Config{},
}

type frameworkOpt func(*frameworkConfig)

func WithExecutionNode() frameworkOpt {
	return func(c *frameworkConfig) {
		c.executionNode = true
	}
}

func WithRedisStoreBackend(uri string) frameworkOpt {
	return func(c *frameworkConfig) {
		c.suaveConfig.RedisStoreUri = uri
	}
}

func WithRedisStoreTransport(uri string) frameworkOpt {
	return func(c *frameworkConfig) {
		c.suaveConfig.RedisStorePubsubUri = uri
	}
}

func newFramework(t *testing.T, opts ...frameworkOpt) *framework {
	cfg := defaultFrameworkConfig
	for _, opt := range opts {
		opt(&cfg)
	}

	var ethSrv *clientWrapper

	if cfg.executionNode {
		ethNode, ethEthService := startEthService(t, testEthGenesis, nil)
		ethEthService.APIs()

		ethSrv = &clientWrapper{t, ethNode, ethEthService}

		cfg.suaveConfig.SuaveEthRemoteBackendEndpoint = ethNode.HTTPEndpoint()
	}

	node, ethservice := startSuethService(t, testSuaveGenesis, nil, cfg.suaveConfig)
	ethservice.APIs()

	f := &framework{
		t:        t,
		ethSrv:   ethSrv,
		suethSrv: &clientWrapper{t, node, ethservice},
	}

	return f
}

func (f *framework) NewSDKClient() *sdk.Client {
	return sdk.NewClient(f.suethSrv.RPCNode(), testKey, f.ExecutionNode())
}

func (f *framework) SuaveBackend() *vm.SuaveExecutionBackend {
	return f.suethSrv.service.APIBackend.SuaveBackend()
}

func (f *framework) ExecutionNode() common.Address {
	return f.suethSrv.service.AccountManager().Accounts()[0]
}

func (f *framework) Close() {
	if f.ethSrv != nil {
		f.ethSrv.Close()
	}
	f.suethSrv.Close()
}

// Utilities

var (
	// testKey is a private key to use for funding a tester account.
	testKey, _ = crypto.HexToECDSA("b71c71a67e1177ad4e901695e1b4b9ee17ae16c6668d313eac2f96dbcda3f291")

	// testAddr is the Ethereum address of the tester account.
	testAddr = crypto.PubkeyToAddress(testKey.PublicKey)

	testKey2, _ = crypto.HexToECDSA("a71c71a67e1177ad4e901695e1b4b9ee17ae16c6668d313eac2f96dbcda3f291")

	// testAddr is the Ethereum address of the tester account.
	testAddr2 = crypto.PubkeyToAddress(testKey2.PublicKey)

	testBalance = big.NewInt(2e18)

	isConfidentialAddress = common.HexToAddress("0x42010000")

	// confidentialStoreAddress = common.HexToAddress("0x42020000")
	// confStoreRetrieveAddress = common.HexToAddress("0x42020001")

	fetchBidsAddress    = common.HexToAddress("0x42030001")
	newBundleBidAddress = common.HexToAddress("0x42300000")
	newBlockBidAddress  = common.HexToAddress("0x42300001")

	simulateBundleAddress = common.HexToAddress("0x42100000")
	extractHintAddress    = common.HexToAddress("0x42100037")

	buildEthBlockAddress  = common.HexToAddress("0x42100001")
	blockBidSenderAddress = common.HexToAddress("0x42300002")
	mevShareAddress       = common.HexToAddress("0x42100073")

	testSuaveGenesis *core.Genesis = &core.Genesis{
		Timestamp:  1680000000,
		ExtraData:  nil,
		GasLimit:   30000000,
		BaseFee:    big.NewInt(0),
		Difficulty: big.NewInt(0),
		Alloc: core.GenesisAlloc{
			testAddr:              {Balance: testBalance},
			testAddr2:             {Balance: testBalance},
			newBundleBidAddress:   {Balance: big.NewInt(0), Code: bundleBidContract.DeployedCode},
			newBlockBidAddress:    {Balance: big.NewInt(0), Code: buildEthBlockContract.DeployedCode},
			blockBidSenderAddress: {Balance: big.NewInt(0), Code: ethBlockBidSenderContract.DeployedCode},
			mevShareAddress:       {Balance: big.NewInt(0), Code: matchBidContract.DeployedCode},
		},
	}

	testEthGenesis *core.Genesis = &core.Genesis{
		Timestamp:  1680000000,
		ExtraData:  nil,
		GasLimit:   30000000,
		BaseFee:    big.NewInt(0),
		Difficulty: big.NewInt(0),
		Alloc: core.GenesisAlloc{
			testAddr:  {Balance: testBalance},
			testAddr2: {Balance: testBalance},
		},
	}

	signer = types.NewSuaveSigner(params.AllEthashProtocolChanges.ChainID)
)

func init() {
	suaveConfig := *params.AllEthashProtocolChanges
	suaveConfig.TerminalTotalDifficulty = new(big.Int)
	testSuaveGenesis.Config = &suaveConfig

	ethConfig := *params.AllEthashProtocolChanges
	ethConfig.TerminalTotalDifficulty = new(big.Int)
	ethConfig.SuaveBlock = nil
	testEthGenesis.Config = &ethConfig
}

// startSuethService creates a full node instance for testing.
func startSuethService(t *testing.T, genesis *core.Genesis, blocks []*types.Block, suaveConfig suave.Config) (*node.Node, *eth.Ethereum) {
	t.Helper()

	n, err := node.New(&node.Config{
		P2P: p2p.Config{
			ListenAddr:  "0.0.0.0:0",
			NoDiscovery: true,
			MaxPeers:    25,
		}})
	if err != nil {
		t.Fatal("can't create node:", err)
	}

	ethcfg := &ethconfig.Config{Genesis: genesis, SyncMode: downloader.FullSync, TrieTimeout: time.Minute, TrieDirtyCache: 256, TrieCleanCache: 256, Suave: suaveConfig}
	ethservice, err := eth.New(n, ethcfg)
	if err != nil {
		t.Fatal("can't create eth service:", err)
	}
	if err := n.Start(); err != nil {
		t.Fatal("can't start node:", err)
	}
	if _, err := ethservice.BlockChain().InsertChain(blocks); err != nil {
		n.Close()
		t.Fatal("can't import test blocks:", err)
	}

	ethservice.SetEtherbase(testAddr)
	ethservice.SetSynced()

	keydir := t.TempDir()
	keystore := keystore.NewPlaintextKeyStore(keydir)
	acc, err := keystore.NewAccount("")
	require.NoError(t, err)
	require.NoError(t, keystore.TimedUnlock(acc, "", time.Hour))

	ethservice.AccountManager().AddBackend(keystore)
	return n, ethservice
}

func startEthService(t *testing.T, genesis *core.Genesis, blocks []*types.Block) (*node.Node, *eth.Ethereum) {
	t.Helper()

	n, err := node.New(&node.Config{
		HTTPHost: "127.0.0.1",
	})
	if err != nil {
		t.Fatal("can't create node:", err)
	}

	ethcfg := &ethconfig.Config{Genesis: genesis, SyncMode: downloader.FullSync, TrieTimeout: time.Minute, TrieDirtyCache: 256, TrieCleanCache: 256}
	ethservice, err := eth.New(n, ethcfg)
	if err != nil {
		t.Fatal("can't create eth service:", err)
	}
	if err := n.Start(); err != nil {
		t.Fatal("can't start node:", err)
	}
	if _, err := ethservice.BlockChain().InsertChain(blocks); err != nil {
		n.Close()
		t.Fatal("can't import test blocks:", err)
	}

	ethservice.SetEtherbase(testAddr)
	ethservice.SetSynced()
	return n, ethservice
}

func progressChain(t *testing.T, ethservice *eth.Ethereum, parent *types.Header) *types.Block {
	payload, err := ethservice.Miner().BuildPayload(&miner.BuildPayloadArgs{
		Parent:       parent.Hash(),
		Timestamp:    parent.Time + 12,
		FeeRecipient: testAddr,
	})
	require.NoError(t, err)
	envelope := payload.ResolveFull()
	block, err := engine.ExecutableDataToBlock(*envelope.ExecutionPayload)
	require.NoError(t, err)

	n, err := ethservice.BlockChain().InsertChain(types.Blocks{block})
	require.NoError(t, err)
	require.Equal(t, 1, n)

	return block
}

func requireNoRpcError(t *testing.T, rpcErr error) {
	if rpcErr != nil {
		if len(rpcErr.Error()) < len("execution reverted: 0x") {
			require.NoError(t, rpcErr)
		}
		decodedError, err := hexutil.Decode(rpcErr.Error()[len("execution reverted: "):])
		if err != nil {
			require.NoError(t, rpcErr, err.Error())
		}

		if len(decodedError) < 4 {
			require.NoError(t, rpcErr, decodedError)
		}

		unpacked, err := suaveLibContract.Abi.Errors["PeekerReverted"].Inputs.Unpack(decodedError[4:])
		if err != nil {
			require.NoError(t, err, rpcErr.Error())
		} else {
			require.NoError(t, rpcErr, fmt.Sprintf("peeker 0x%x reverted: %s", unpacked[0].(common.Address), unpacked[1].([]byte)))
		}
	}
}

type fakeRelayHandler struct {
	t         *testing.T
	serveHttp func(t *testing.T, w http.ResponseWriter, r *http.Request)
}

func (h *fakeRelayHandler) ServeHTTP(w http.ResponseWriter, r *http.Request) {
	h.serveHttp(h.t, w, r)
}

func mustParseMethodAbi(data string, method string) abi.Method {
	inoutAbi, err := abi.JSON(strings.NewReader(data))
	if err != nil {
		panic(err.Error())
	}

	return inoutAbi.Methods[method]
}<|MERGE_RESOLUTION|>--- conflicted
+++ resolved
@@ -154,13 +154,8 @@
 			Version:             "default:v0:ethBundles",
 		}
 
-<<<<<<< HEAD
-		require.NoError(t, fr.OffchainBackend().MempoolBackend.SubmitBid(bid1))
-		require.NoError(t, fr.OffchainBackend().MempoolBackend.SubmitBid(bid2))
-=======
-		fr.SuaveBackend().MempoolBackend.SubmitBid(bid1)
-		fr.SuaveBackend().MempoolBackend.SubmitBid(bid2)
->>>>>>> 62bc0ed8
+		require.NoError(t, fr.SuaveBackend().MempoolBackend.SubmitBid(bid1))
+		require.NoError(t, fr.SuaveBackend().MempoolBackend.SubmitBid(bid2))
 
 		inoutAbi := mustParseMethodAbi(`[ { "inputs": [ { "internalType": "uint64", "name": "cond", "type": "uint64" }, { "internalType": "string", "name": "namespace", "type": "string" } ], "name": "fetchBids", "outputs": [ { "components": [ { "internalType": "Suave.BidId", "name": "id", "type": "bytes32" }, { "internalType": "uint64", "name": "decryptionCondition", "type": "uint64" }, { "internalType": "address[]", "name": "allowedPeekers", "type": "address[]" }, { "internalType": "address[]", "name": "allowedStores", "type": "address[]" }, { "internalType": "string", "name": "version", "type": "string" } ], "internalType": "struct Suave.Bid[]", "name": "", "type": "tuple[]" } ], "stateMutability": "view", "type": "function" } ]`, "fetchBids")
 
@@ -259,7 +254,7 @@
 
 		bundleBidContractI := sdk.GetContract(newBundleBidAddress, bundleBidContract.Abi, clt)
 		_, err = bundleBidContractI.SendTransaction("newBid", []interface{}{targetBlock, allowedPeekers, []common.Address{}}, confidentialDataBytes)
-		require.NoError(t, err)
+		requireNoRpcError(t, err)
 
 		block := fr.suethSrv.ProgressChain()
 		require.Equal(t, 1, len(block.Transactions()))
@@ -292,11 +287,7 @@
 		require.Equal(t, bid.DecryptionCondition, unpacked[1].(uint64))
 		require.Equal(t, bid.AllowedPeekers, unpacked[2].([]common.Address))
 
-<<<<<<< HEAD
-		_, err = fr.OffchainBackend().ConfidentialStoreEngine.Retrieve(bid.Id, common.Address{0x41, 0x42, 0x43}, "default:v0:ethBundleSimResults")
-=======
-		_, err = fr.SuaveBackend().ConfidentialStoreBackend.Retrieve(bid.Id, common.Address{0x41, 0x42, 0x43}, "default:v0:ethBundleSimResults")
->>>>>>> 62bc0ed8
+		_, err = fr.SuaveBackend().ConfidentialStoreEngine.Retrieve(bid.Id, common.Address{0x41, 0x42, 0x43}, "default:v0:ethBundleSimResults")
 		require.NoError(t, err)
 	}
 }
@@ -442,13 +433,8 @@
 		unpacked, err := bundleBidContract.Abi.Events["BidEvent"].Inputs.Unpack(receipts[0].Logs[1].Data)
 		require.NoError(t, err)
 
-<<<<<<< HEAD
 		bidId := unpacked[0].([32]byte)
-		payloadData, err := fr.OffchainBackend().ConfidentialStoreEngine.Retrieve(bidId, newBlockBidAddress, "default:v0:builderPayload")
-=======
-		bidId := unpacked[0].([16]byte)
-		payloadData, err := fr.SuaveBackend().ConfidentialStoreBackend.Retrieve(bidId, newBlockBidAddress, "default:v0:builderPayload")
->>>>>>> 62bc0ed8
+		payloadData, err := fr.SuaveBackend().ConfidentialStoreEngine.Retrieve(bidId, newBlockBidAddress, "default:v0:builderPayload")
 		require.NoError(t, err)
 
 		var payloadEnvelope engine.ExecutionPayloadEnvelope
@@ -520,12 +506,12 @@
 	{ // Test the block building precompile through eth_call
 		// function buildEthBlock(BuildBlockArgs memory blockArgs, BidId bid) internal view returns (bytes memory, bytes memory) {
 
-		dummyCreationTx := types.NewTx(&types.OffchainTx{
+		dummyCreationTx := types.NewTx(&types.ConfidentialComputeRequest{
 			ExecutionNode: fr.ExecutionNode(),
 			Wrapped:       *types.NewTransaction(0, common.Address{}, big.NewInt(0), 0, big.NewInt(0), nil),
 		})
 
-		bid, err := fr.OffchainBackend().ConfidentialStoreEngine.InitializeBid(types.Bid{
+		bid, err := fr.SuaveBackend().ConfidentialStoreEngine.InitializeBid(types.Bid{
 			DecryptionCondition: uint64(1),
 			AllowedPeekers:      []common.Address{{0x41, 0x42, 0x43}, buildEthBlockAddress},
 			AllowedStores:       []common.Address{fr.ExecutionNode()},
@@ -533,16 +519,11 @@
 		}, dummyCreationTx)
 		require.NoError(t, err)
 
-<<<<<<< HEAD
-		_, err = fr.OffchainBackend().ConfidentialStoreEngine.Store(bid.Id, dummyCreationTx, common.Address{0x41, 0x42, 0x43}, "default:v0:ethBundles", bundleBytes)
-		require.NoError(t, err)
-
-		err = fr.OffchainBackend().MempoolBackend.SubmitBid(bid)
-		require.NoError(t, err)
-=======
-		fr.SuaveBackend().MempoolBackend.SubmitBid(bid)
-		fr.SuaveBackend().ConfidentialStoreBackend.Initialize(bid, "default:v0:ethBundles", bundleBytes)
->>>>>>> 62bc0ed8
+		_, err = fr.SuaveBackend().ConfidentialStoreEngine.Store(bid.Id, dummyCreationTx, common.Address{0x41, 0x42, 0x43}, "default:v0:ethBundles", bundleBytes)
+		require.NoError(t, err)
+
+		err = fr.SuaveBackend().MempoolBackend.SubmitBid(bid)
+		require.NoError(t, err)
 
 		ethHead := fr.ethSrv.CurrentBlock()
 
