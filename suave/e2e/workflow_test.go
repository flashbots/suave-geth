--- conflicted
+++ resolved
@@ -276,7 +276,6 @@
 	require.Equal(t, crypto.PubkeyToAddress(sk.PublicKey), sender)
 }
 
-<<<<<<< HEAD
 func TestSignMessagePrecompile(t *testing.T) {
 	fr := newFramework(t)
 	defer fr.Close()
@@ -314,7 +313,8 @@
 	require.NoError(t, err)
 
 	require.Equal(t, crypto.PubkeyToAddress(sk.PublicKey), crypto.PubkeyToAddress(*pubKeyRecovered))
-=======
+}
+
 type HintEvent struct {
 	BidId [16]uint8 `abi:"dataId"`
 	Hint  []byte    `abi:"hint"`
@@ -332,7 +332,6 @@
 
 func (b *DataRecordEvent) ParseLog(log *types.Log) error {
 	return MevShareContract.Abi.Events["DataRecordEvent"].ParseLogToObject(b, log)
->>>>>>> fe570fba
 }
 
 func TestBundleBid(t *testing.T) {
