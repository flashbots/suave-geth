types:
  - name: DataId
    type: bytes16
structs:
  - name: DataRecord
    fields:
      - name: id
        type: DataId
      - name: salt
        type: DataId
      - name: decryptionCondition
        type: uint64
      - name: allowedPeekers
        type: address[]
      - name: allowedStores
        type: address[]
      - name: version
        type: string
  - name: Withdrawal
    fields:
      - name: index
        type: uint64
      - name: validator
        type: uint64
      - name: Address
        type: address
      - name: amount
        type: uint64
  - name: BuildBlockArgs
    fields:
      - name: slot
        type: uint64
      - name: proposerPubkey
        type: bytes
      - name: parent
        type: bytes32
      - name: timestamp
        type: uint64
      - name: feeRecipient
        type: address
      - name: gasLimit
        type: uint64
      - name: random
        type: bytes32
      - name: withdrawals
        type: Withdrawal[]
      - name: extra
        type: bytes
      - name: fillPending
        type: bool
  - name: HttpRequest
    fields:
      - name: url
        type: string
      - name: method
        type: string
      - name: headers
        type: string[]
      - name: body
        type: bytes
      - name: withFlashbotsSignature
        type: bool
  - name: SimulateTransactionResult
    fields:
      - name: egp
        type: uint64
      - name: logs
        type: SimulatedLog[]
      - name: success
        type: bool
      - name: error
        type: string
  - name: SimulatedLog
    fields:
      - name: data
        type: bytes
      - name: addr
        type: address
      - name: topics
        type: bytes32[]
functions:
  - name: confidentialInputs
    address: "0x0000000000000000000000000000000042010001"
    description: "Provides the confidential inputs associated with a confidential computation request. Outputs are in bytes format."
    output:
      packed: true
      fields:
        - name: confindentialData
          type: bytes
          description: "Confidential inputs"
  - name: newDataRecord
    address: "0x0000000000000000000000000000000042030000"
    description: "Initializes data records within the ConfidentialStore. Prior to storing data, all bids should undergo initialization via this precompile."
    input:
      - name: decryptionCondition
        type: uint64
        description: "Up to which block this data record is valid. Used during `fillMevShareBundle` precompie."
      - name: allowedPeekers
        type: address[]
        description: "Addresses which can get data"
      - name: allowedStores
        type: address[]
        description: "Addresses can set data"
      - name: dataType
        type: string
        description: "Namespace of the data"
    output:
      fields:
        - name: dataRecord
          type: DataRecord
          description: "Data record that was created"
  - name: fetchDataRecords
    address: "0x0000000000000000000000000000000042030001"
    description: "Retrieves all data records correlating with a specified decryption condition and namespace"
    input:
      - name: cond
        type: uint64
        description: "Filter for the decryption condition"
      - name: namespace
        type: string
        description: "Filter for the namespace of the data records"
    output:
      fields:
        - name: dataRecords
          type: DataRecord[]
          description: "List of data records that match the filter"
  - name: confidentialStore
    address: "0x0000000000000000000000000000000042020000"
    description: "Handles the storage of data in the confidential store. Requires the caller to be part of the `AllowedPeekers` for the associated bid."
    input:
      - name: dataId
        type: DataId
        description: "ID of the data record to store"
      - name: key
        type: string
        description: "Key slot of the data to store"
      - name: value
        type: bytes
        description: "Value of the data to store"
  - name: confidentialRetrieve
    address: "0x0000000000000000000000000000000042020001"
    description: "Retrieves data from the confidential store. Also mandates the caller's presence in the `AllowedPeekers` list."
    input:
      - name: dataId
        type: DataId
        description: "ID of the data record to retrieve"
      - name: key
        type: string
        description: "Key slot of the data to retrieve"
    output:
      packed: true
      fields:
        - name: value
          type: bytes
          description: "Value of the data"
  - name: signEthTransaction
    address: "0x0000000000000000000000000000000040100001"
    description: "Signs an Ethereum Transaction, 1559 or Legacy, and returns raw signed transaction bytes. `txn` is binary encoding of the transaction. `signingKey` is hex encoded string of the ECDSA private key *without the 0x prefix*. `chainId` is a hex encoded string *with 0x prefix*."
    input:
      - name: txn
        type: bytes
        description: "Transaction to sign encoded in RLP"
      - name: chainId
        type: string
        description: "Id of the chain to sign for"
      - name: signingKey
        type: string
        description: "Hex encoded string of the ECDSA private key"
    output:
      fields:
        - name: signedTxn
          type: bytes
          description: "Signed transaction encoded in RLP"
  - name: simulateBundle
    address: "0x0000000000000000000000000000000042100000"
    description: "Performs a simulation of the bundle by building a block that includes it."
    input:
      - name: bundleData
        type: bytes
        description: "Bundle encoded in JSON"
    output:
      fields:
        - name: effectiveGasPrice
          type: uint64
          description: "Effective Gas Price of the resultant block"
  - name: extractHint
    address: "0x0000000000000000000000000000000042100037"
    description: "Interprets the bundle data and extracts hints, such as the `To` address and calldata."
    isConfidential: true
    input:
      - name: bundleData
        type: bytes
        description: "Bundle object encoded in JSON"
    output:
      packed: true
      fields:
        - name: hints
          type: bytes
          description: "List of hints encoded in JSON"
  - name: buildEthBlock
    address: "0x0000000000000000000000000000000042100001"
    description: "Constructs an Ethereum block based on the provided `bidIds`. The construction follows the order of `bidId`s are given."
    input:
      - name: blockArgs
        type: BuildBlockArgs
        description: "Arguments to build the block"
      - name: dataId
        type: DataId
        description: "ID of the data record with mev-share bundle data"
      - name: namespace
        type: string
        description: ""
    output:
      fields:
        - name: blockBid
          type: bytes
          description: "Block Bid encoded in JSON"
        - name: executionPayload
          type: bytes
          description: "Execution payload encoded in JSON"
  - name: submitEthBlockToRelay
    address: "0x0000000000000000000000000000000042100002"
    description: "Submits a given builderBid to a mev-boost relay."
    isConfidential: true
    input:
      - name: relayUrl
        type: string
        description: "URL of the relay to submit to"
      - name: builderBid
        type: bytes
        description: "Block bid to submit encoded in JSON"
    output:
      packed: true
      fields:
        - name: blockBid
          type: bytes
          description: "Error message if any"
  - name: ethcall
    address: "0x0000000000000000000000000000000042100003"
    description: "Uses the `eth_call` JSON RPC method to let you simulate a function call and return the response."
    input:
      - name: contractAddr
        type: address
        description: "Address of the contract to call"
      - name: input1
        type: bytes
        description: "Data to send to the contract"
    output:
      fields:
        - name: callOutput
          type: bytes
          description: "Output of the contract call"
  - name: submitBundleJsonRPC
    address: "0x0000000000000000000000000000000043000001"
    description: "Submits bytes as JSONRPC message to the specified URL with the specified method. As this call is intended for bundles, it also signs the params and adds `X-Flashbots-Signature` header, as usual with bundles. Regular eth bundles don't need any processing to be sent."
    isConfidential: true
    input:
      - name: url
        type: string
        description: "URL to send the request to"
      - name: method
        type: string
        description: "JSONRPC method to call"
      - name: params
        type: bytes
        description: "JSONRPC input params encoded in RLP"
    output:
      packed: true
      fields:
        - name: errorMessage
          type: bytes
          description: "Error message if any"
  - name: fillMevShareBundle
    address: "0x0000000000000000000000000000000043200001"
    isConfidential: true
    description: "Joins the user's transaction and with the backrun, and returns encoded mev-share bundle. The bundle is ready to be sent via `SubmitBundleJsonRPC`."
    input:
      - name: dataId
        type: DataId
        description: "ID of the data record with mev-share bundle data"
    output:
      packed: true
      fields:
        - name: encodedBundle
          type: bytes
          description: "Mev-Share bundle encoded in JSON"
  - name: signMessage
    address: "0x0000000000000000000000000000000040100003"
    description: "Signs a message and returns the signature."
    isConfidential: true
    input:
      - name: digest
        type: bytes
        description: "Message to sign"
      - name: signingKey
        type: string
        description: "Hex encoded string of the ECDSA private key"
    output:
      fields:
        - name: signature
          type: bytes
          description: "Signature of the message with the private key"
  - name: doHTTPRequest
    address: "0x0000000000000000000000000000000043200002"
    description: "Performs an HTTP request and returns the response. `request` is the request to perform."
    input:
      - name: request
        type: HttpRequest
        description: "Request to perform"
    output:
      fields:
        - name: httpResponse
          type: bytes
          description: "Body of the response"
  - name: newBuilder
    address: "0x0000000000000000000000000000000053200001"
    description: "Initializes a new remote builder session"
    output:
      fields:
        - name: sessionid
          type: string
          description: "ID of the remote builder session"
  - name: simulateTransaction
    address: "0x0000000000000000000000000000000053200002"
    description: "Simulates a transaction on a remote builder session"
    input:
      - name: sessionid
        type: string
        description: "ID of the remote builder session"
      - name: txn
        type: bytes
        description: "Txn to simulate encoded in RLP"
    output:
      fields:
<<<<<<< HEAD
        - name: simulationResult
          type: SimulateTransactionResult
          description: "Result of the simulation"
=======
        - name: output1
          type: SimulateTransactionResult
>>>>>>> 7c9c5551
<|MERGE_RESOLUTION|>--- conflicted
+++ resolved
@@ -332,11 +332,6 @@
         description: "Txn to simulate encoded in RLP"
     output:
       fields:
-<<<<<<< HEAD
         - name: simulationResult
           type: SimulateTransactionResult
-          description: "Result of the simulation"
-=======
-        - name: output1
-          type: SimulateTransactionResult
->>>>>>> 7c9c5551
+          description: "Result of the simulation"