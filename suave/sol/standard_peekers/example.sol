--- conflicted
+++ resolved
@@ -16,13 +16,12 @@
         state++;
     }
 
-<<<<<<< HEAD
     function consoleLog() public payable {
         console2.log(1, 2, 3);
-=======
+    }
+
     function remoteCall(Suave.HttpRequest memory request) public {
         Suave.doHTTPRequest(request);
->>>>>>> cdbb74a6
     }
 }
 
