pragma solidity ^0.8.8;

import "../libraries/Suave.sol";

contract AnyBidContract {

	event BidEvent(
		Suave.BidId bidId,
		uint64 decryptionCondition,
		address[] allowedPeekers
	);

	function fetchBidConfidentialBundleData() public returns (bytes memory) {
		require(Suave.isConfidential());
		
		bytes memory confidentialInputs = Suave.confidentialInputs();
		return abi.decode(confidentialInputs, (bytes));
	}

	// Bids to this contract should not be trusted!
	function emitBid(Suave.Bid calldata bid) public {
		emit BidEvent(bid.id, bid.decryptionCondition, bid.allowedPeekers);
	}
}

contract BundleBidContract is AnyBidContract {

<<<<<<< HEAD
	function newBid(uint64 decryptionCondition, address[] memory bidAllowedPeekers, address[] memory bidAllowedStores) external payable returns (bytes memory) {
		require(Suave.isOffchain());
=======
	function newBid(uint64 decryptionCondition, address[] memory bidAllowedPeekers) external payable returns (bytes memory) {
		require(Suave.isConfidential());
>>>>>>> 62bc0ed8

		bytes memory bundleData = this.fetchBidConfidentialBundleData();

		uint64 egp = Suave.simulateBundle(bundleData);

		Suave.Bid memory bid = Suave.newBid(decryptionCondition, bidAllowedPeekers, bidAllowedStores, "default:v0:ethBundles");

		Suave.confidentialStoreStore(bid.id, "default:v0:ethBundles", bundleData);
		Suave.confidentialStoreStore(bid.id, "default:v0:ethBundleSimResults", abi.encode(egp));

		emit BidEvent(bid.id, bid.decryptionCondition, bid.allowedPeekers);
		return bytes.concat(this.emitBid.selector, abi.encode(bid));
	}
}

contract MevShareBidContract is AnyBidContract {

	event HintEvent(
		Suave.BidId bidId,
		bytes hint
	);

	event MatchEvent(
		Suave.BidId matchBidId,
		bytes bidhint,
		bytes matchHint
	);

<<<<<<< HEAD
	function newBid(uint64 decryptionCondition, address[] memory bidAllowedPeekers, address[] memory bidAllowedStores) external payable returns (bytes memory) {
		// 0. check offchain execution
		require(Suave.isOffchain());
=======
	function newBid(uint64 decryptionCondition, address[] memory bidAllowedPeekers) external payable returns (bytes memory) {
		// 0. check confidential execution
		require(Suave.isConfidential());
>>>>>>> 62bc0ed8

		// 1. fetch bundle data
		bytes memory bundleData = this.fetchBidConfidentialBundleData();

		// 2. sim bundle
		uint64 egp = Suave.simulateBundle(bundleData);
		
		// 3. extract hint
		bytes memory hint = Suave.extractHint(bundleData);
		
		// // 4. store bundle and sim results
		Suave.Bid memory bid = Suave.newBid(decryptionCondition, bidAllowedPeekers, bidAllowedStores, "mevshare:v0:unmatchedBundles");
		Suave.confidentialStoreStore(bid.id, "mevshare:v0:ethBundles", bundleData);
		Suave.confidentialStoreStore(bid.id, "mevshare:v0:ethBundleSimResults", abi.encode(egp));
		emit BidEvent(bid.id, bid.decryptionCondition, bid.allowedPeekers);
		emit HintEvent(bid.id, hint);

		// // 5. return "callback" to emit hint onchain
		return bytes.concat(this.emitBidAndHint.selector, abi.encode(bid, hint));
	}

	function emitBidAndHint(Suave.Bid calldata bid, bytes memory hint) public {
		emit BidEvent(bid.id, bid.decryptionCondition, bid.allowedPeekers);
		emit HintEvent(bid.id, hint);
	}

	function newMatch(uint64 decryptionCondition, address[] memory bidAllowedPeekers, address[] memory bidAllowedStores, Suave.BidId shareBidId) external payable returns (bytes memory) {
		// WARNING : this function will copy the original mev share bid
		// into a new key with potentially different permsissions
		
		require(Suave.isConfidential());
		// 1. fetch confidential data
		bytes memory matchBundleData = this.fetchBidConfidentialBundleData();

		// 2. sim match alone for validity
		uint64 egp = Suave.simulateBundle(matchBundleData);

		// 3. extract hint
		bytes memory matchHint = Suave.extractHint(matchBundleData);
		
		Suave.Bid memory bid = Suave.newBid(decryptionCondition, bidAllowedPeekers, bidAllowedStores, "mevshare:v0:matchBids");
		Suave.confidentialStoreStore(bid.id, "mevshare:v0:ethBundles", matchBundleData);
		Suave.confidentialStoreStore(bid.id, "mevshare:v0:ethBundleSimResults", abi.encode(0));

		//4. merge bids
		Suave.BidId[] memory bids = new Suave.BidId[](2);
		bids[0] = shareBidId;
		bids[1] = bid.id;
		Suave.confidentialStoreStore(bid.id, "mevshare:v0:mergedBids", abi.encode(bids));

		return bytes.concat(this.emitBid.selector, abi.encode(bid));
	}

	function emitMatchBidAndHint(Suave.Bid calldata bid, bytes memory bidHint, bytes memory matchHint) public {
		emit BidEvent(bid.id, bid.decryptionCondition, bid.allowedPeekers);
		emit MatchEvent(bid.id, bidHint, matchHint);
	}
}

/* Not tested or implemented on the precompile side */
struct EgpBidPair {
	uint64 egp; // in wei, beware overflow
	Suave.BidId bidId;
}

contract EthBlockBidContract is AnyBidContract {

	event BuilderBoostBidEvent(
		Suave.BidId bidId,
		bytes builderBid
	);
	
	function idsEqual(Suave.BidId _l, Suave.BidId _r) public pure returns (bool) {
		bytes memory l = abi.encodePacked(_l);
		bytes memory r = abi.encodePacked(_r);
		for (uint i = 0; i < l.length; i++) {
			if (bytes(l)[i] != r[i]) {
				return false;
			}
		}

		return true;
	}

	function buildMevShare(Suave.BuildBlockArgs memory blockArgs, uint64 blockHeight) public returns (bytes memory) {
		require(Suave.isConfidential());

		Suave.Bid[] memory allShareMatchBids = Suave.fetchBids(blockHeight, "mevshare:v0:matchBids");
		Suave.Bid[] memory allShareUserBids = Suave.fetchBids(blockHeight, "mevshare:v0:unmatchedBundles");

		if (allShareUserBids.length == 0) {
			revert Suave.PeekerReverted(address(this), "no bids");
		}

		Suave.Bid[] memory allBids = new Suave.Bid[](allShareUserBids.length);
		for (uint i = 0; i < allShareUserBids.length; i++) {
			// TODO: sort matches by egp first!
			Suave.Bid memory bidToInsert = allShareUserBids[i]; // will be updated with the best match if any
			for (uint j = 0; j < allShareMatchBids.length; j++) {
				// TODO: should be done once at the start and sorted
				Suave.BidId[] memory mergedBidIds = abi.decode(Suave.confidentialStoreRetrieve(allShareMatchBids[j].id, "mevshare:v0:mergedBids"), (Suave.BidId[]));
				if (idsEqual(mergedBidIds[0], allShareUserBids[i].id)) {
					bidToInsert = allShareMatchBids[j];
					break;
				}
			}
			allBids[i] = bidToInsert;
		}

		EgpBidPair[] memory bidsByEGP = new EgpBidPair[](allBids.length);
		for (uint i = 0; i < allBids.length; i++) {
			bytes memory simResults = Suave.confidentialStoreRetrieve(allBids[i].id, "mevshare:v0:ethBundleSimResults");
			uint64 egp = abi.decode(simResults, (uint64));
			bidsByEGP[i] = EgpBidPair(egp, allBids[i].id);
		}

		// Bubble sort, cause why not
		uint n = bidsByEGP.length;
		for (uint i = 0; i < n - 1; i++) {
			for (uint j = i + 1; j < n; j++) {
				if (bidsByEGP[i].egp < bidsByEGP[j].egp) {
					EgpBidPair memory temp = bidsByEGP[i];
					bidsByEGP[i] = bidsByEGP[j];
					bidsByEGP[j] = temp;
				}
			}
		}

		Suave.BidId[] memory allBidIds = new Suave.BidId[](allBids.length);
		for (uint i = 0; i < bidsByEGP.length; i++) {
			allBidIds[i] = bidsByEGP[i].bidId;
		}

		return buildAndEmit(blockArgs, blockHeight, allBidIds, "mevshare:v0");
	}

	function buildFromPool(Suave.BuildBlockArgs memory blockArgs, uint64 blockHeight) public returns (bytes memory) {
		require(Suave.isConfidential());

		Suave.Bid[] memory allBids = Suave.fetchBids(blockHeight, "default:v0:ethBundles");
		if (allBids.length == 0) {
			revert Suave.PeekerReverted(address(this), "no bids");
		}

		EgpBidPair[] memory bidsByEGP = new EgpBidPair[](allBids.length);
		for (uint i = 0; i < allBids.length; i++) {
			bytes memory simResults = Suave.confidentialStoreRetrieve(allBids[i].id, "default:v0:ethBundleSimResults");
			uint64 egp = abi.decode(simResults, (uint64));
			bidsByEGP[i] = EgpBidPair(egp, allBids[i].id);
		}

		// Bubble sort, cause why not
		uint n = bidsByEGP.length;
		for (uint i = 0; i < n - 1; i++) {
			for (uint j = i + 1; j < n; j++) {
				if (bidsByEGP[i].egp < bidsByEGP[j].egp) {
					EgpBidPair memory temp = bidsByEGP[i];
					bidsByEGP[i] = bidsByEGP[j];
					bidsByEGP[j] = temp;
				}
			}
		}

		Suave.BidId[] memory allBidIds = new Suave.BidId[](allBids.length);
		for (uint i = 0; i < bidsByEGP.length; i++) {
			allBidIds[i] = bidsByEGP[i].bidId;
		}

		return buildAndEmit(blockArgs, blockHeight, allBidIds, "");
	}

	function buildAndEmit(Suave.BuildBlockArgs memory blockArgs, uint64 blockHeight, Suave.BidId[] memory bids, string memory namespace) public virtual returns (bytes memory) {
		require(Suave.isConfidential());

		(Suave.Bid memory blockBid, bytes memory builderBid) = this.doBuild(blockArgs, blockHeight, bids, namespace);

		emit BuilderBoostBidEvent(blockBid.id, builderBid);
		emit BidEvent(blockBid.id, blockBid.decryptionCondition, blockBid.allowedPeekers);
		return bytes.concat(this.emitBuilderBidAndBid.selector, abi.encode(blockBid, builderBid));
	}

	function doBuild(Suave.BuildBlockArgs memory blockArgs, uint64 blockHeight, Suave.BidId[] memory bids, string memory namespace) public view returns (Suave.Bid memory, bytes memory) {
		address[] memory allowedPeekers = new address[](2);
		allowedPeekers[0] = address(this);
		allowedPeekers[1] = Suave.BUILD_ETH_BLOCK;

		Suave.Bid memory blockBid = Suave.newBid(blockHeight, allowedPeekers, allowedPeekers, "default:v0:mergedBids");
		Suave.confidentialStoreStore(blockBid.id, "default:v0:mergedBids", abi.encode(bids));
		 
		(bytes memory builderBid, bytes memory payload) = Suave.buildEthBlock(blockArgs, blockBid.id, namespace);
		Suave.confidentialStoreStore(blockBid.id, "default:v0:builderPayload", payload); // only through this.unlock

		return (blockBid, builderBid);
	}

	function emitBuilderBidAndBid(Suave.Bid memory bid, bytes memory builderBid) public returns (Suave.Bid memory, bytes memory) {
		emit BuilderBoostBidEvent(bid.id, builderBid);
		emit BidEvent(bid.id, bid.decryptionCondition, bid.allowedPeekers);
		return (bid, builderBid);
	}

	function unlock(Suave.BidId bidId, bytes memory signedBlindedHeader) public view returns (bytes memory) {
		require(Suave.isConfidential());

		// TODO: verify the header is correct
		// TODO: incorporate protocol name
		bytes memory payload = Suave.confidentialStoreRetrieve(bidId, "default:v0:builderPayload");
		return payload;
	}
}

contract EthBlockBidSenderContract is EthBlockBidContract {
	string boostRelayUrl;

	constructor(string memory boostRelayUrl_) {
		boostRelayUrl = boostRelayUrl_;
	}

	function buildAndEmit(Suave.BuildBlockArgs memory blockArgs, uint64 blockHeight, Suave.BidId[] memory bids, string memory namespace) public virtual override returns (bytes memory) {
		require(Suave.isConfidential());

		(Suave.Bid memory blockBid, bytes memory builderBid) = this.doBuild(blockArgs, blockHeight, bids, namespace);
		Suave.submitEthBlockBidToRelay(boostRelayUrl, builderBid);

		emit BidEvent(blockBid.id, blockBid.decryptionCondition, blockBid.allowedPeekers);
		return bytes.concat(this.emitBid.selector, abi.encode(blockBid));
	}
}<|MERGE_RESOLUTION|>--- conflicted
+++ resolved
@@ -25,13 +25,8 @@
 
 contract BundleBidContract is AnyBidContract {
 
-<<<<<<< HEAD
 	function newBid(uint64 decryptionCondition, address[] memory bidAllowedPeekers, address[] memory bidAllowedStores) external payable returns (bytes memory) {
-		require(Suave.isOffchain());
-=======
-	function newBid(uint64 decryptionCondition, address[] memory bidAllowedPeekers) external payable returns (bytes memory) {
-		require(Suave.isConfidential());
->>>>>>> 62bc0ed8
+		require(Suave.isConfidential());
 
 		bytes memory bundleData = this.fetchBidConfidentialBundleData();
 
@@ -60,15 +55,9 @@
 		bytes matchHint
 	);
 
-<<<<<<< HEAD
 	function newBid(uint64 decryptionCondition, address[] memory bidAllowedPeekers, address[] memory bidAllowedStores) external payable returns (bytes memory) {
-		// 0. check offchain execution
-		require(Suave.isOffchain());
-=======
-	function newBid(uint64 decryptionCondition, address[] memory bidAllowedPeekers) external payable returns (bytes memory) {
 		// 0. check confidential execution
 		require(Suave.isConfidential());
->>>>>>> 62bc0ed8
 
 		// 1. fetch bundle data
 		bytes memory bundleData = this.fetchBidConfidentialBundleData();
