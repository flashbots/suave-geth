// SPDX-License-Identifier: UNLICENSED
pragma solidity ^0.8.8;

library Suave {
    error PeekerReverted(address, bytes);

    type DataId is bytes16;

    struct BuildBlockArgs {
        uint64 slot;
        bytes proposerPubkey;
        bytes32 parent;
        uint64 timestamp;
        address feeRecipient;
        uint64 gasLimit;
        bytes32 random;
        Withdrawal[] withdrawals;
        bytes extra;
    }

    struct DataRecord {
        DataId id;
        DataId salt;
        uint64 decryptionCondition;
        address[] allowedPeekers;
        address[] allowedStores;
        string version;
    }

    struct HttpRequest {
        string url;
        string method;
        string[] headers;
        bytes body;
    }

    struct Withdrawal {
        uint64 index;
        uint64 validator;
        address Address;
        uint64 amount;
    }

    address public constant ANYALLOWED = 0xC8df3686b4Afb2BB53e60EAe97EF043FE03Fb829;

    address public constant IS_CONFIDENTIAL_ADDR = 0x0000000000000000000000000000000042010000;

    address public constant BUILD_ETH_BLOCK = 0x0000000000000000000000000000000042100001;

    address public constant CONFIDENTIAL_INPUTS = 0x0000000000000000000000000000000042010001;

    address public constant CONFIDENTIAL_RETRIEVE = 0x0000000000000000000000000000000042020001;

    address public constant CONFIDENTIAL_STORE = 0x0000000000000000000000000000000042020000;

    address public constant DO_HTTPREQUEST = 0x0000000000000000000000000000000043200002;

    address public constant ETHCALL = 0x0000000000000000000000000000000042100003;

    address public constant EXTRACT_HINT = 0x0000000000000000000000000000000042100037;

    address public constant FETCH_DATA_RECORDS = 0x0000000000000000000000000000000042030001;

    address public constant FILL_MEV_SHARE_BUNDLE = 0x0000000000000000000000000000000043200001;

    address public constant NEW_DATA_RECORD = 0x0000000000000000000000000000000042030000;

    address public constant SIGN_ETH_TRANSACTION = 0x0000000000000000000000000000000040100001;

    address public constant SIGN_MESSAGE = 0x0000000000000000000000000000000040100003;

    address public constant SIMULATE_BUNDLE = 0x0000000000000000000000000000000042100000;

    address public constant SUBMIT_BUNDLE_JSON_RPC = 0x0000000000000000000000000000000043000001;

    address public constant SUBMIT_ETH_BLOCK_TO_RELAY = 0x0000000000000000000000000000000042100002;

    // Returns whether execution is off- or on-chain
    function isConfidential() internal view returns (bool b) {
        (bool success, bytes memory isConfidentialBytes) = IS_CONFIDENTIAL_ADDR.staticcall("");
        if (!success) {
            revert PeekerReverted(IS_CONFIDENTIAL_ADDR, isConfidentialBytes);
        }
        assembly {
            // Load the length of data (first 32 bytes)
            let len := mload(isConfidentialBytes)
            // Load the data after 32 bytes, so add 0x20
            b := mload(add(isConfidentialBytes, 0x20))
        }
    }

    function buildEthBlock(BuildBlockArgs memory blockArgs, DataId dataId, string memory namespace)
        internal
        view
        returns (bytes memory, bytes memory)
    {
        (bool success, bytes memory data) = BUILD_ETH_BLOCK.staticcall(abi.encode(blockArgs, dataId, namespace));
        if (!success) {
            revert PeekerReverted(BUILD_ETH_BLOCK, data);
        }

        return abi.decode(data, (bytes, bytes));
    }

    function confidentialInputs() internal view returns (bytes memory) {
        (bool success, bytes memory data) = CONFIDENTIAL_INPUTS.staticcall(abi.encode());
        if (!success) {
            revert PeekerReverted(CONFIDENTIAL_INPUTS, data);
        }

        return data;
    }

    function confidentialRetrieve(DataId dataId, string memory key) internal view returns (bytes memory) {
        (bool success, bytes memory data) = CONFIDENTIAL_RETRIEVE.staticcall(abi.encode(dataId, key));
        if (!success) {
            revert PeekerReverted(CONFIDENTIAL_RETRIEVE, data);
        }

        return data;
    }

    function confidentialStore(DataId dataId, string memory key, bytes memory data1) internal view {
        (bool success, bytes memory data) = CONFIDENTIAL_STORE.staticcall(abi.encode(dataId, key, data1));
        if (!success) {
            revert PeekerReverted(CONFIDENTIAL_STORE, data);
        }
    }

    function doHTTPRequest(HttpRequest memory request) internal view returns (bytes memory) {
        (bool success, bytes memory data) = DO_HTTPREQUEST.staticcall(abi.encode(request));
        if (!success) {
            revert PeekerReverted(DO_HTTPREQUEST, data);
        }

        return abi.decode(data, (bytes));
    }

    function ethcall(address contractAddr, bytes memory input1) internal view returns (bytes memory) {
        (bool success, bytes memory data) = ETHCALL.staticcall(abi.encode(contractAddr, input1));
        if (!success) {
            revert PeekerReverted(ETHCALL, data);
        }

        return abi.decode(data, (bytes));
    }

    function extractHint(bytes memory bundleData) internal view returns (bytes memory) {
        require(isConfidential());
        (bool success, bytes memory data) = EXTRACT_HINT.staticcall(abi.encode(bundleData));
        if (!success) {
            revert PeekerReverted(EXTRACT_HINT, data);
        }

        return data;
    }

    function fetchDataRecords(uint64 cond, string memory namespace) internal view returns (DataRecord[] memory) {
        (bool success, bytes memory data) = FETCH_DATA_RECORDS.staticcall(abi.encode(cond, namespace));
        if (!success) {
            revert PeekerReverted(FETCH_DATA_RECORDS, data);
        }

        return abi.decode(data, (DataRecord[]));
    }

    function fillMevShareBundle(DataId dataId) internal view returns (bytes memory) {
        require(isConfidential());
        (bool success, bytes memory data) = FILL_MEV_SHARE_BUNDLE.staticcall(abi.encode(dataId));
        if (!success) {
            revert PeekerReverted(FILL_MEV_SHARE_BUNDLE, data);
        }

        return data;
    }

    function newDataRecord(
        uint64 decryptionCondition,
        address[] memory allowedPeekers,
        address[] memory allowedStores,
        string memory dataType
    ) internal view returns (DataRecord memory) {
        (bool success, bytes memory data) =
            NEW_DATA_RECORD.staticcall(abi.encode(decryptionCondition, allowedPeekers, allowedStores, dataType));
        if (!success) {
            revert PeekerReverted(NEW_DATA_RECORD, data);
        }

        return abi.decode(data, (DataRecord));
    }

    function signEthTransaction(bytes memory txn, string memory chainId, string memory signingKey)
        internal
        view
        returns (bytes memory)
    {
        (bool success, bytes memory data) = SIGN_ETH_TRANSACTION.staticcall(abi.encode(txn, chainId, signingKey));
        if (!success) {
            revert PeekerReverted(SIGN_ETH_TRANSACTION, data);
        }

        return abi.decode(data, (bytes));
    }

    function signMessage(bytes memory digest, string memory signingKey) internal view returns (bytes memory) {
        require(isConfidential());
        (bool success, bytes memory data) = SIGN_MESSAGE.staticcall(abi.encode(digest, signingKey));
        if (!success) {
            revert PeekerReverted(SIGN_MESSAGE, data);
        }

        return abi.decode(data, (bytes));
    }

    function simulateBundle(bytes memory bundleData) internal view returns (uint64) {
        (bool success, bytes memory data) = SIMULATE_BUNDLE.staticcall(abi.encode(bundleData));
        if (!success) {
            revert PeekerReverted(SIMULATE_BUNDLE, data);
        }

        return abi.decode(data, (uint64));
    }

    function submitBundleJsonRPC(string memory url, string memory method, bytes memory params)
        internal
        view
        returns (bytes memory)
    {
        require(isConfidential());
        (bool success, bytes memory data) = SUBMIT_BUNDLE_JSON_RPC.staticcall(abi.encode(url, method, params));
        if (!success) {
            revert PeekerReverted(SUBMIT_BUNDLE_JSON_RPC, data);
        }

        return data;
    }

<<<<<<< HEAD
    function submitEthBlockToRelay(string memory relayUrl, bytes memory builderBid)
=======
    function submitEthBlockToRelay(string memory relayUrl, bytes memory builderDataRecord)
>>>>>>> 99301f1d
        internal
        view
        returns (bytes memory)
    {
        require(isConfidential());
<<<<<<< HEAD
        (bool success, bytes memory data) = SUBMIT_ETH_BLOCK_TO_RELAY.staticcall(abi.encode(relayUrl, builderBid));
=======
        (bool success, bytes memory data) =
            SUBMIT_ETH_BLOCK_TO_RELAY.staticcall(abi.encode(relayUrl, builderDataRecord));
>>>>>>> 99301f1d
        if (!success) {
            revert PeekerReverted(SUBMIT_ETH_BLOCK_TO_RELAY, data);
        }

        return data;
    }
}<|MERGE_RESOLUTION|>--- conflicted
+++ resolved
@@ -235,22 +235,14 @@
         return data;
     }
 
-<<<<<<< HEAD
-    function submitEthBlockToRelay(string memory relayUrl, bytes memory builderBid)
-=======
     function submitEthBlockToRelay(string memory relayUrl, bytes memory builderDataRecord)
->>>>>>> 99301f1d
         internal
         view
         returns (bytes memory)
     {
         require(isConfidential());
-<<<<<<< HEAD
-        (bool success, bytes memory data) = SUBMIT_ETH_BLOCK_TO_RELAY.staticcall(abi.encode(relayUrl, builderBid));
-=======
         (bool success, bytes memory data) =
             SUBMIT_ETH_BLOCK_TO_RELAY.staticcall(abi.encode(relayUrl, builderDataRecord));
->>>>>>> 99301f1d
         if (!success) {
             revert PeekerReverted(SUBMIT_ETH_BLOCK_TO_RELAY, data);
         }
