--- conflicted
+++ resolved
@@ -33,49 +33,8 @@
         uint64 amount;
     }
 
-<<<<<<< HEAD
     function buildEthBlock(BuildBlockArgs memory param1, BidId param2, string memory param3)
         external
-=======
-    address public constant IS_CONFIDENTIAL_ADDR = 0x0000000000000000000000000000000042010000;
-
-    address public constant BUILD_ETH_BLOCK = 0x0000000000000000000000000000000042100001;
-
-    address public constant CONFIDENTIAL_INPUTS = 0x0000000000000000000000000000000042010001;
-
-    address public constant CONFIDENTIAL_STORE_RETRIEVE = 0x0000000000000000000000000000000042020001;
-
-    address public constant CONFIDENTIAL_STORE_STORE = 0x0000000000000000000000000000000042020000;
-
-    address public constant ETHCALL = 0x0000000000000000000000000000000042100003;
-
-    address public constant EXTRACT_HINT = 0x0000000000000000000000000000000042100037;
-
-    address public constant FETCH_BIDS = 0x0000000000000000000000000000000042030001;
-
-    address public constant NEW_BID = 0x0000000000000000000000000000000042030000;
-
-    address public constant SIMULATE_BUNDLE = 0x0000000000000000000000000000000042100000;
-
-    address public constant SUBMIT_ETH_BLOCK_BID_TO_RELAY = 0x0000000000000000000000000000000042100002;
-
-    // Returns whether execution is off- or on-chain
-    function isConfidential() internal view returns (bool b) {
-        (bool success, bytes memory isConfidentialBytes) = IS_CONFIDENTIAL_ADDR.staticcall("");
-        if (!success) {
-            revert PeekerReverted(IS_CONFIDENTIAL_ADDR, isConfidentialBytes);
-        }
-        assembly {
-            // Load the length of data (first 32 bytes)
-            let len := mload(isConfidentialBytes)
-            // Load the data after 32 bytes, so add 0x20
-            b := mload(add(isConfidentialBytes, 0x20))
-        }
-    }
-
-    function buildEthBlock(BuildBlockArgs memory blockArgs, BidId bidId, string memory namespace)
-        internal
->>>>>>> a9c166cd
         view
         returns (bytes memory, bytes memory)
     {}
@@ -86,27 +45,11 @@
 
     function confidentialStoreStore(BidId param1, string memory param2, bytes memory param3) external view {}
 
+    function ethcall(address param1, bytes memory param2) external view returns (bytes memory) {}
+
     function extractHint(bytes memory param1) external view returns (bytes memory) {}
 
-<<<<<<< HEAD
     function fetchBids(uint64 param1, string memory param2) external view returns (Bid[] memory) {}
-=======
-    function ethcall(address contractAddr, bytes memory input1) internal view returns (bytes memory) {
-        (bool success, bytes memory data) = ETHCALL.staticcall(abi.encode(contractAddr, input1));
-        if (!success) {
-            revert PeekerReverted(ETHCALL, data);
-        }
-
-        return abi.decode(data, (bytes));
-    }
-
-    function extractHint(bytes memory bundleData) internal view returns (bytes memory) {
-        require(isConfidential());
-        (bool success, bytes memory data) = EXTRACT_HINT.staticcall(abi.encode(bundleData));
-        if (!success) {
-            revert PeekerReverted(EXTRACT_HINT, data);
-        }
->>>>>>> a9c166cd
 
     function isConfidential() external view returns (bool) {}
 
