// SPDX-License-Identifier: UNLICENSED
pragma solidity ^0.8.8;

import "./Suave.sol";

interface Vm {
    function ffi(string[] calldata commandInput) external view returns (bytes memory result);
}

library SuaveForge {
    Vm constant vm = Vm(0x7109709ECfa91a80626fF3989D68f67F5b1DD12D);

    function forgeIt(string memory addr, bytes memory data) internal view returns (bytes memory) {
        string memory dataHex = iToHex(data);

        string[] memory inputs = new string[](4);
        inputs[0] = "suave";
        inputs[1] = "forge";
        inputs[2] = addr;
        inputs[3] = dataHex;

        bytes memory res = vm.ffi(inputs);
        return res;
    }

    function iToHex(bytes memory buffer) public pure returns (string memory) {
        bytes memory converted = new bytes(buffer.length * 2);

        bytes memory _base = "0123456789abcdef";

        for (uint256 i = 0; i < buffer.length; i++) {
            converted[i * 2] = _base[uint8(buffer[i]) / _base.length];
            converted[i * 2 + 1] = _base[uint8(buffer[i]) % _base.length];
        }

        return string(abi.encodePacked("0x", converted));
    }

    function buildEthBlock(Suave.BuildBlockArgs memory blockArgs, Suave.DataId dataId, string memory namespace)
        internal
        view
        returns (bytes memory, bytes memory)
    {
        bytes memory data =
            forgeIt("0x0000000000000000000000000000000042100001", abi.encode(blockArgs, dataId, namespace));

        return abi.decode(data, (bytes, bytes));
    }

    function confidentialInputs() internal view returns (bytes memory) {
        bytes memory data = forgeIt("0x0000000000000000000000000000000042010001", abi.encode());

        return data;
    }

    function confidentialRetrieve(Suave.DataId dataId, string memory key) internal view returns (bytes memory) {
        bytes memory data = forgeIt("0x0000000000000000000000000000000042020001", abi.encode(dataId, key));

        return data;
    }

    function confidentialStore(Suave.DataId dataId, string memory key, bytes memory data1) internal view {
        bytes memory data = forgeIt("0x0000000000000000000000000000000042020000", abi.encode(dataId, key, data1));
    }

    function doHTTPRequest(Suave.HttpRequest memory request) internal view returns (bytes memory) {
        bytes memory data = forgeIt("0x0000000000000000000000000000000043200002", abi.encode(request));

        return abi.decode(data, (bytes));
    }

    function ethcall(address contractAddr, bytes memory input1) internal view returns (bytes memory) {
        bytes memory data = forgeIt("0x0000000000000000000000000000000042100003", abi.encode(contractAddr, input1));

        return abi.decode(data, (bytes));
    }

    function extractHint(bytes memory bundleData) internal view returns (bytes memory) {
        bytes memory data = forgeIt("0x0000000000000000000000000000000042100037", abi.encode(bundleData));

        return data;
    }

    function fetchDataRecords(uint64 cond, string memory namespace) internal view returns (Suave.DataRecord[] memory) {
        bytes memory data = forgeIt("0x0000000000000000000000000000000042030001", abi.encode(cond, namespace));

        return abi.decode(data, (Suave.DataRecord[]));
    }

    function fillMevShareBundle(Suave.DataId dataId) internal view returns (bytes memory) {
        bytes memory data = forgeIt("0x0000000000000000000000000000000043200001", abi.encode(dataId));

        return data;
    }

    function newDataRecord(
        uint64 decryptionCondition,
        address[] memory allowedPeekers,
        address[] memory allowedStores,
        string memory dataType
    ) internal view returns (Suave.DataRecord memory) {
        bytes memory data = forgeIt(
            "0x0000000000000000000000000000000042030000",
            abi.encode(decryptionCondition, allowedPeekers, allowedStores, dataType)
        );

        return abi.decode(data, (Suave.DataRecord));
    }

    function signEthTransaction(bytes memory txn, string memory chainId, string memory signingKey)
        internal
        view
        returns (bytes memory)
    {
        bytes memory data = forgeIt("0x0000000000000000000000000000000040100001", abi.encode(txn, chainId, signingKey));

        return abi.decode(data, (bytes));
    }

    function signMessage(bytes memory digest, string memory signingKey) internal view returns (bytes memory) {
        bytes memory data = forgeIt("0x0000000000000000000000000000000040100003", abi.encode(digest, signingKey));

        return abi.decode(data, (bytes));
    }

    function simulateBundle(bytes memory bundleData) internal view returns (uint64) {
        bytes memory data = forgeIt("0x0000000000000000000000000000000042100000", abi.encode(bundleData));

        return abi.decode(data, (uint64));
    }

    function submitBundleJsonRPC(string memory url, string memory method, bytes memory params)
        internal
        view
        returns (bytes memory)
    {
        bytes memory data = forgeIt("0x0000000000000000000000000000000043000001", abi.encode(url, method, params));

        return data;
    }

<<<<<<< HEAD
    function submitEthBlockToRelay(string memory relayUrl, bytes memory builderBid)
=======
    function submitEthBlockToRelay(string memory relayUrl, bytes memory builderDataRecord)
>>>>>>> 99301f1d
        internal
        view
        returns (bytes memory)
    {
        bytes memory data =
            forgeIt("0x0000000000000000000000000000000042100002", abi.encode(relayUrl, builderDataRecord));

        return data;
    }
}<|MERGE_RESOLUTION|>--- conflicted
+++ resolved
@@ -139,11 +139,7 @@
         return data;
     }
 
-<<<<<<< HEAD
-    function submitEthBlockToRelay(string memory relayUrl, bytes memory builderBid)
-=======
     function submitEthBlockToRelay(string memory relayUrl, bytes memory builderDataRecord)
->>>>>>> 99301f1d
         internal
         view
         returns (bytes memory)
