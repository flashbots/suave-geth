package backends

import (
	"context"
	"math/big"

	"github.com/ethereum/go-ethereum/beacon/engine"
	"github.com/ethereum/go-ethereum/core/types"
	"github.com/ethereum/go-ethereum/rpc"
	suave "github.com/ethereum/go-ethereum/suave/core"
	"github.com/ethereum/go-ethereum/trie"
)

var (
	_ EthBackend = &EthMock{}
	_ EthBackend = &RemoteEthBackend{}
)

type EthMock struct{}

func (e *EthMock) BuildEthBlock(ctx context.Context, args *suave.BuildBlockArgs, txs types.Transactions) (*engine.ExecutionPayloadEnvelope, error) {
	block := types.NewBlock(&types.Header{GasUsed: 1000}, txs, nil, nil, trie.NewStackTrie(nil))
	return engine.BlockToExecutableData(block, big.NewInt(11000)), nil
}

func (e *EthMock) BuildEthBlockFromBundles(ctx context.Context, args *suave.BuildBlockArgs, bundles []types.SBundle) (*engine.ExecutionPayloadEnvelope, error) {
	var txs types.Transactions
	for _, bundle := range bundles {
		txs = append(txs, bundle.Txs...)
	}
	block := types.NewBlock(&types.Header{GasUsed: 1000}, txs, nil, nil, trie.NewStackTrie(nil))
	return engine.BlockToExecutableData(block, big.NewInt(11000)), nil
}

type RemoteEthBackend struct {
	endpoint string
	client   *rpc.Client
}

func NewRemoteEthBackend(endpoint string) *RemoteEthBackend {
	return &RemoteEthBackend{
		endpoint: endpoint,
	}
}

func (e *RemoteEthBackend) call(ctx context.Context, result interface{}, method string, args ...interface{}) error {
	if e.client == nil {
		// should lock
		var err error
		client, err := rpc.DialContext(ctx, e.endpoint)
		if err != nil {
			return err
		}
		e.client = client
	}

	err := e.client.CallContext(ctx, &result, method, args...)
	if err != nil {
		client := e.client
		e.client = nil
		client.Close()
		return err
	}

	return nil
}

func (e *RemoteEthBackend) BuildEthBlock(ctx context.Context, args *suave.BuildBlockArgs, txs types.Transactions) (*engine.ExecutionPayloadEnvelope, error) {
	var result engine.ExecutionPayloadEnvelope
<<<<<<< HEAD
	err := e.call(ctx, &result, "suavex_buildEth2Block", args, txs)
=======
	err := e.call(ctx, &result, "eth_buildEthBlock", args, txs)
>>>>>>> 55f1905c

	return &result, err
}

func (e *RemoteEthBackend) BuildEthBlockFromBundles(ctx context.Context, args *suave.BuildBlockArgs, bundles []types.SBundle) (*engine.ExecutionPayloadEnvelope, error) {
	var result engine.ExecutionPayloadEnvelope
<<<<<<< HEAD
	err := e.call(ctx, &result, "suavex_buildEth2BlockFromBundles", args, bundles)
=======
	err := e.call(ctx, &result, "eth_buildEthBlockFromBundles", args, bundles)
>>>>>>> 55f1905c

	return &result, err
}<|MERGE_RESOLUTION|>--- conflicted
+++ resolved
@@ -67,22 +67,14 @@
 
 func (e *RemoteEthBackend) BuildEthBlock(ctx context.Context, args *suave.BuildBlockArgs, txs types.Transactions) (*engine.ExecutionPayloadEnvelope, error) {
 	var result engine.ExecutionPayloadEnvelope
-<<<<<<< HEAD
-	err := e.call(ctx, &result, "suavex_buildEth2Block", args, txs)
-=======
-	err := e.call(ctx, &result, "eth_buildEthBlock", args, txs)
->>>>>>> 55f1905c
+	err := e.call(ctx, &result, "suavex_buildEthBlock", args, txs)
 
 	return &result, err
 }
 
 func (e *RemoteEthBackend) BuildEthBlockFromBundles(ctx context.Context, args *suave.BuildBlockArgs, bundles []types.SBundle) (*engine.ExecutionPayloadEnvelope, error) {
 	var result engine.ExecutionPayloadEnvelope
-<<<<<<< HEAD
-	err := e.call(ctx, &result, "suavex_buildEth2BlockFromBundles", args, bundles)
-=======
-	err := e.call(ctx, &result, "eth_buildEthBlockFromBundles", args, bundles)
->>>>>>> 55f1905c
+	err := e.call(ctx, &result, "suavex_buildEthBlockFromBundles", args, bundles)
 
 	return &result, err
 }