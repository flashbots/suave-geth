--- conflicted
+++ resolved
@@ -9,10 +9,9 @@
 )
 
 type SuaveExecutionBackend struct {
-<<<<<<< HEAD
 	ConfidentialStoreEngine      *suave.ConfidentialStoreEngine
 	MempoolBackend               suave.MempoolBackend
-	OffchainEthBackend           suave.OffchainEthBackend
+	ConfidentialEthBackend       suave.ConfidentialEthBackend
 	confidentialComputeRequestTx *types.Transaction
 	confidentialInputs           []byte
 	callerStack                  []*common.Address
@@ -35,13 +34,6 @@
 	b.ConfidentialStoreEngine.Stop()
 
 	return nil
-=======
-	ConfidentialStoreBackend suave.ConfidentialStoreBackend
-	MempoolBackend           suave.MempoolBackend
-	ConfidentialEthBackend   suave.ConfidentialEthBackend
-	confidentialInputs       []byte
-	callerStack              []*common.Address
->>>>>>> 62bc0ed8
 }
 
 func NewRuntimeSuaveExecutionBackend(evm *EVM, caller common.Address) *SuaveExecutionBackend {
@@ -50,20 +42,12 @@
 	}
 
 	return &SuaveExecutionBackend{
-<<<<<<< HEAD
 		ConfidentialStoreEngine:      evm.suaveExecutionBackend.ConfidentialStoreEngine,
 		MempoolBackend:               evm.suaveExecutionBackend.MempoolBackend,
-		OffchainEthBackend:           evm.suaveExecutionBackend.OffchainEthBackend,
+		ConfidentialEthBackend:       evm.suaveExecutionBackend.ConfidentialEthBackend,
 		confidentialComputeRequestTx: evm.suaveExecutionBackend.confidentialComputeRequestTx,
 		confidentialInputs:           evm.suaveExecutionBackend.confidentialInputs,
 		callerStack:                  append(evm.suaveExecutionBackend.callerStack, &caller),
-=======
-		ConfidentialStoreBackend: evm.suaveExecutionBackend.ConfidentialStoreBackend,
-		MempoolBackend:           evm.suaveExecutionBackend.MempoolBackend,
-		ConfidentialEthBackend:   evm.suaveExecutionBackend.ConfidentialEthBackend,
-		confidentialInputs:       evm.suaveExecutionBackend.confidentialInputs,
-		callerStack:              append(evm.suaveExecutionBackend.callerStack, &caller),
->>>>>>> 62bc0ed8
 	}
 }
 
