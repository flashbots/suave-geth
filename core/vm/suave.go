--- conflicted
+++ resolved
@@ -121,11 +121,7 @@
 	isPrecompileAllowed := slices.Contains(bid.AllowedPeekers, precompile)
 
 	// Special case for confStore as those are implicitly allowed
-<<<<<<< HEAD
-	if !isPrecompileAllowed && precompile != confidentialStoreStoreAddr && precompile != confidentialStoreRetrieveAddr {
-=======
-	if !isPrecompileAllowed && precompile != confStoreAddress && precompile != confRetrieveAddress {
->>>>>>> b328d646
+	if !isPrecompileAllowed && precompile != confidentialStoreAddr && precompile != confidentialRetrieveAddr {
 		return common.Address{}, fmt.Errorf("precompile %s (%x) not allowed on %x", artifacts.PrecompileAddressToName(precompile), precompile, bid.Id)
 	}
 
