package vm

import (
	"errors"
	"fmt"
	"strings"

	"github.com/google/uuid"

	"github.com/ethereum/go-ethereum/accounts/abi"
	"github.com/ethereum/go-ethereum/common"
	"github.com/ethereum/go-ethereum/core/types"
	"github.com/ethereum/go-ethereum/log"
	suave "github.com/ethereum/go-ethereum/suave/core"
)

var (
	isConfidentialAddress               = common.HexToAddress("0x42010000")
	errIsConfidentialInvalidInputLength = errors.New("invalid input length")

	confidentialInputsAddress = common.HexToAddress("0x42010001")

	confStoreStoreAddress    = common.HexToAddress("0x42020000")
	confStoreRetrieveAddress = common.HexToAddress("0x42020001")

	newBidAddress    = common.HexToAddress("0x42030000")
	fetchBidsAddress = common.HexToAddress("0x42030001")
)

/* General utility precompiles */

type isConfidentialPrecompile struct{}

func (c *isConfidentialPrecompile) RequiredGas(input []byte) uint64 {
	return 0 // incurs only the call cost (100)
}

func (c *isConfidentialPrecompile) Run(input []byte) ([]byte, error) {
	if len(input) == 1 {
		// The precompile was called *directly* confidentially, and the result was cached - return 1
		if input[0] == 0x01 {
			return []byte{0x01}, nil
		} else {
			return nil, errors.New("incorrect value passed in")
		}
	}

	if len(input) > 1 {
		return nil, errIsConfidentialInvalidInputLength
	}

	return []byte{0x00}, nil
}

func (c *isConfidentialPrecompile) RunConfidential(backend *SuaveExecutionBackend, input []byte) ([]byte, error) {
	if len(input) != 0 {
		return nil, errIsConfidentialInvalidInputLength
	}
	return []byte{0x01}, nil
}

type confidentialInputsPrecompile struct{}

func (c *confidentialInputsPrecompile) RequiredGas(input []byte) uint64 {
	return 0 // incurs only the call cost (100)
}

func (c *confidentialInputsPrecompile) Run(input []byte) ([]byte, error) {
	return nil, errors.New("not available in this context")
}

func (c *confidentialInputsPrecompile) RunConfidential(backend *SuaveExecutionBackend, input []byte) ([]byte, error) {
	return backend.confidentialInputs, nil
}

/* Confidential store precompiles */

type confStoreStore struct {
	inoutAbi abi.Method
}

func newConfStoreStore() *confStoreStore {
	inoutAbi := mustParseMethodAbi(`[{"inputs":[{"type":"bytes16"}, {"type":"string"}, {"type":"bytes"}],"name":"store","outputs":[],"stateMutability":"nonpayable","type":"function"}]`, "store")

	return &confStoreStore{inoutAbi}
}

func (c *confStoreStore) RequiredGas(input []byte) uint64 {
	return uint64(100 * len(input))
}

func (c *confStoreStore) Run(input []byte) ([]byte, error) {
	return nil, errors.New("not available in this context")
}

<<<<<<< HEAD
func (c *confStoreStore) RunOffchain(backend *SuaveExecutionBackend, input []byte) ([]byte, error) {
=======
func (c *confStoreStore) RunConfidential(backend *SuaveExecutionBackend, input []byte) ([]byte, error) {
	if len(backend.callerStack) == 0 {
		return []byte("not allowed"), errors.New("not allowed in this context")
	}

>>>>>>> 7b942904
	unpacked, err := c.inoutAbi.Inputs.Unpack(input)
	if err != nil {
		return []byte(err.Error()), err
	}

	bidId := unpacked[0].([16]byte)
	key := unpacked[1].(string)
	data := unpacked[2].([]byte)

	if err := c.runImpl(backend, bidId, key, data); err != nil {
		return []byte(err.Error()), err
	}
	return nil, nil
}

func (c *confStoreStore) runImpl(backend *SuaveExecutionBackend, bidId [16]byte, key string, data []byte) error {
	if len(backend.callerStack) == 0 {
		return errors.New("not allowed in this context")
	}

	// Can be zeroes in some fringe cases!
	var caller common.Address
	for i := len(backend.callerStack) - 1; i >= 0; i-- {
		// Most recent non-nil non-this caller
		if _c := backend.callerStack[i]; _c != nil && *_c != confStoreStoreAddress {
			caller = *_c
			break
		}
	}

	_, err := backend.ConfidentialStoreBackend.Store(bidId, caller, key, data)
	if err != nil {
		return err
	}

	return nil
}

type confStoreRetrieve struct {
	inoutAbi abi.Method
}

func newConfStoreRetrieve() *confStoreRetrieve {
	inoutAbi := mustParseMethodAbi(`[{"inputs":[{"type":"bytes16"}, {"type":"string"}],"name":"retrieve","outputs":[{"type":"bytes"}],"stateMutability":"nonpayable","type":"function"}]`, "retrieve")

	return &confStoreRetrieve{inoutAbi}
}

func (c *confStoreRetrieve) RequiredGas(input []byte) uint64 {
	return 100
}

func (c *confStoreRetrieve) Run(input []byte) ([]byte, error) {
	return nil, errors.New("not available in this context")
}

<<<<<<< HEAD
func (c *confStoreRetrieve) RunOffchain(backend *SuaveExecutionBackend, input []byte) ([]byte, error) {
=======
func (c *confStoreRetrieve) RunConfidential(backend *SuaveExecutionBackend, input []byte) ([]byte, error) {
	if len(backend.callerStack) == 0 {
		return []byte("not allowed"), errors.New("not allowed in this context")
	}

>>>>>>> 7b942904
	unpacked, err := c.inoutAbi.Inputs.Unpack(input)
	if err != nil {
		return []byte(err.Error()), err
	}

	bidId := unpacked[0].([16]byte)
	key := unpacked[1].(string)

	return c.runImpl(backend, bidId, key)
}

func (c *confStoreRetrieve) runImpl(backend *SuaveExecutionBackend, bidId [16]byte, key string) ([]byte, error) {
	if len(backend.callerStack) == 0 {
		return nil, errors.New("not allowed in this context")
	}

	log.Info("confStoreRetrieve", "bidId", bidId, "key", key)

	// Can be zeroes in some fringe cases!
	var caller common.Address
	for i := len(backend.callerStack) - 1; i >= 0; i-- {
		// Most recent non-nil non-this caller
		if _c := backend.callerStack[i]; _c != nil && *_c != confStoreRetrieveAddress {
			caller = *_c
			break
		}
	}

	data, err := backend.ConfidentialStoreBackend.Retrieve(bidId, caller, key)
	if err != nil {
		return []byte(err.Error()), err
	}

	return data, nil
}

/* Bid precompiles */

type newBid struct {
	inoutAbi abi.Method
}

func newNewBid() *newBid {
	inoutAbi := mustParseMethodAbi(`[{ "inputs": [ { "internalType": "uint64", "name": "decryptionCondition", "type": "uint64" }, { "internalType": "address[]", "name": "allowedPeekers", "type": "address[]" }, { "internalType": "string", "name": "BidType", "type": "string" } ], "name": "newBid", "outputs": [ { "components": [ { "internalType": "Suave.BidId", "name": "id", "type": "bytes16" }, { "internalType": "uint64", "name": "decryptionCondition", "type": "uint64" }, { "internalType": "address[]", "name": "allowedPeekers", "type": "address[]" } ], "internalType": "struct Suave.Bid", "name": "", "type": "tuple" } ], "stateMutability": "view", "type": "function" }]`, "newBid")

	return &newBid{inoutAbi}
}

func (c *newBid) RequiredGas(input []byte) uint64 {
	return 1000
}

func (c *newBid) Run(input []byte) ([]byte, error) {
	return input, nil
}

func (c *newBid) RunConfidential(backend *SuaveExecutionBackend, input []byte) ([]byte, error) {
	unpacked, err := c.inoutAbi.Inputs.Unpack(input)
	if err != nil {
		return []byte(err.Error()), err
	}
	version := unpacked[2].(string)

	decryptionCondition := unpacked[0].(uint64)
	allowedPeekers := unpacked[1].([]common.Address)

	bid, err := c.runImpl(backend, version, decryptionCondition, allowedPeekers)
	if err != nil {
		return []byte(err.Error()), err
	}

	return c.inoutAbi.Outputs.Pack(bid)
}

func (c *newBid) runImpl(backend *SuaveExecutionBackend, version string, decryptionCondition uint64, allowedPeekers []common.Address) (*suave.Bid, error) {
	bid := suave.Bid{
		Id:                  suave.BidId(uuid.New()),
		DecryptionCondition: decryptionCondition,
		AllowedPeekers:      allowedPeekers,
		Version:             version, // TODO : make generic
	}

	bid, err := backend.ConfidentialStoreBackend.Initialize(bid, "", nil)
	if err != nil {
		return nil, err
	}

	err = backend.MempoolBackend.SubmitBid(bid)
	if err != nil {
		return nil, err
	}

	return &bid, nil
}

type fetchBids struct {
	inoutAbi abi.Method
}

func newFetchBids() *fetchBids {
	inoutAbi := mustParseMethodAbi(`[ { "inputs": [ { "internalType": "uint64", "name": "cond", "type": "uint64" }, { "internalType": "string", "name": "namespace", "type": "string" } ], "name": "fetchBids", "outputs": [ { "components": [ { "internalType": "Suave.BidId", "name": "id", "type": "bytes16" }, { "internalType": "uint64", "name": "decryptionCondition", "type": "uint64" }, { "internalType": "address[]", "name": "allowedPeekers", "type": "address[]" }, { "internalType": "string", "name": "version", "type": "string" } ], "internalType": "struct Suave.Bid[]", "name": "", "type": "tuple[]" } ], "stateMutability": "view", "type": "function" } ]`, "fetchBids")

	return &fetchBids{inoutAbi}
}

func (c *fetchBids) RequiredGas(input []byte) uint64 {
	return 1000
}

func (c *fetchBids) Run(input []byte) ([]byte, error) {
	return input, nil
}

func (c *fetchBids) RunConfidential(backend *SuaveExecutionBackend, input []byte) ([]byte, error) {
	unpacked, err := c.inoutAbi.Inputs.Unpack(input)
	if err != nil {
		return []byte(err.Error()), err
	}

	targetBlock := unpacked[0].(uint64)
	namespace := unpacked[1].(string)

	bids, err := c.runImpl(backend, targetBlock, namespace)
	if err != nil {
		return []byte(err.Error()), err
	}

	return c.inoutAbi.Outputs.Pack(bids)
}

func (c *fetchBids) runImpl(backend *SuaveExecutionBackend, targetBlock uint64, namespace string) ([]suave.Bid, error) {
	bids := backend.MempoolBackend.FetchBidsByProtocolAndBlock(targetBlock, namespace)
	return bids, nil
}

func mustParseAbi(data string) abi.ABI {
	inoutAbi, err := abi.JSON(strings.NewReader(data))
	if err != nil {
		panic(err.Error())
	}

	return inoutAbi
}

func mustParseMethodAbi(data string, method string) abi.Method {
	inoutAbi := mustParseAbi(data)
	return inoutAbi.Methods[method]
}

func formatPeekerError(format string, args ...any) ([]byte, error) {
	err := fmt.Errorf(format, args...)
	return []byte(err.Error()), err
}

type suaveRuntime struct {
	backend *SuaveExecutionBackend
}

var _ SuaveRuntime = &suaveRuntime{}

func (b *suaveRuntime) buildEthBlock(blockArgs types.BuildBlockArgs, bid types.BidId, namespace string) ([]byte, []byte, error) {
	return (&buildEthBlock{}).runImpl(b.backend, blockArgs, bid, namespace)
}

func (b *suaveRuntime) confidentialInputs() ([]byte, error) {
	return nil, nil
}

func (b *suaveRuntime) confidentialStoreRetrieve(bidId types.BidId, key string) ([]byte, error) {
	return (&confStoreRetrieve{}).runImpl(b.backend, bidId, key)
}

func (b *suaveRuntime) confidentialStoreStore(bidId types.BidId, key string, data []byte) error {
	return (&confStoreStore{}).runImpl(b.backend, bidId, key, data)
}

func (b *suaveRuntime) extractHint(bundleData []byte) ([]byte, error) {
	return (&extractHint{}).runImpl(b.backend, bundleData)
}

func (b *suaveRuntime) fetchBids(cond uint64, namespace string) ([]types.Bid, error) {
	bids, err := (&fetchBids{}).runImpl(b.backend, cond, namespace)
	if err != nil {
		return nil, err
	}
	return bids, nil
}

func (b *suaveRuntime) newBid(decryptionCondition uint64, allowedPeekers []common.Address, BidType string) (types.Bid, error) {
	bid, err := (&newBid{}).runImpl(b.backend, BidType, decryptionCondition, allowedPeekers)
	if err != nil {
		return types.Bid{}, err
	}
	return *bid, nil
}

func (b *suaveRuntime) simulateBundle(bundleData []byte) (uint64, error) {
	num, err := (&simulateBundle{}).runImpl(b.backend, bundleData)
	if err != nil {
		return 0, err
	}
	return num.Uint64(), nil
}

func (b *suaveRuntime) submitEthBlockBidToRelay(relayUrl string, builderBid []byte) ([]byte, error) {
	return (&submitEthBlockBidToRelay{}).runImpl(b.backend, relayUrl, builderBid)
}<|MERGE_RESOLUTION|>--- conflicted
+++ resolved
@@ -93,15 +93,11 @@
 	return nil, errors.New("not available in this context")
 }
 
-<<<<<<< HEAD
-func (c *confStoreStore) RunOffchain(backend *SuaveExecutionBackend, input []byte) ([]byte, error) {
-=======
 func (c *confStoreStore) RunConfidential(backend *SuaveExecutionBackend, input []byte) ([]byte, error) {
 	if len(backend.callerStack) == 0 {
 		return []byte("not allowed"), errors.New("not allowed in this context")
 	}
 
->>>>>>> 7b942904
 	unpacked, err := c.inoutAbi.Inputs.Unpack(input)
 	if err != nil {
 		return []byte(err.Error()), err
@@ -158,15 +154,11 @@
 	return nil, errors.New("not available in this context")
 }
 
-<<<<<<< HEAD
-func (c *confStoreRetrieve) RunOffchain(backend *SuaveExecutionBackend, input []byte) ([]byte, error) {
-=======
 func (c *confStoreRetrieve) RunConfidential(backend *SuaveExecutionBackend, input []byte) ([]byte, error) {
 	if len(backend.callerStack) == 0 {
 		return []byte("not allowed"), errors.New("not allowed in this context")
 	}
 
->>>>>>> 7b942904
 	unpacked, err := c.inoutAbi.Inputs.Unpack(input)
 	if err != nil {
 		return []byte(err.Error()), err
