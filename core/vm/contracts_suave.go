package vm

import (
	"bytes"
	"fmt"
	"io"
	"net/http"
	"net/url"
	"strings"
	"time"

	"github.com/ethereum/go-ethereum/accounts/abi"
	"github.com/ethereum/go-ethereum/common"
	"github.com/ethereum/go-ethereum/core/types"
	"github.com/ethereum/go-ethereum/log"
	"github.com/ethereum/go-ethereum/metrics"
	"github.com/ethereum/go-ethereum/suave/consolelog"
	suave "github.com/ethereum/go-ethereum/suave/core"
)

var (
	confStorePrecompileStoreMeter    = metrics.NewRegisteredMeter("suave/confstore/store", nil)
	confStorePrecompileRetrieveMeter = metrics.NewRegisteredMeter("suave/confstore/retrieve", nil)
)

var (
	isConfidentialAddress = common.HexToAddress("0x42010000")
)

/* General utility precompiles */

func (b *suaveRuntime) confidentialInputs() ([]byte, error) {
	return b.suaveContext.ConfidentialInputs, nil
}

/* Confidential store precompiles */

func (b *suaveRuntime) confidentialStore(dataId types.DataId, key string, data []byte) error {
	record, err := b.suaveContext.Backend.ConfidentialStore.FetchRecordByID(dataId)
	if err != nil {
		return suave.ErrRecordNotFound
	}

	log.Debug("confStore", "dataId", dataId, "key", key)

	caller, err := checkIsPrecompileCallAllowed(b.suaveContext, confidentialStoreAddr, record)
	if err != nil {
		return err
	}

	if metrics.Enabled {
		confStorePrecompileStoreMeter.Mark(int64(len(data)))
	}

	_, err = b.suaveContext.Backend.ConfidentialStore.Store(dataId, caller, key, data)
	if err != nil {
		return err
	}

	return nil
}

func (b *suaveRuntime) confidentialRetrieve(dataId types.DataId, key string) ([]byte, error) {
	record, err := b.suaveContext.Backend.ConfidentialStore.FetchRecordByID(dataId)
	if err != nil {
		return nil, suave.ErrRecordNotFound
	}

	caller, err := checkIsPrecompileCallAllowed(b.suaveContext, confidentialRetrieveAddr, record)
	if err != nil {
		return nil, err
	}

	data, err := b.suaveContext.Backend.ConfidentialStore.Retrieve(dataId, caller, key)
	if err != nil {
		return []byte(err.Error()), err
	}

	if metrics.Enabled {
		confStorePrecompileRetrieveMeter.Mark(int64(len(data)))
	}

	return data, nil
}

/* Data Record precompiles */

func (b *suaveRuntime) newDataRecord(decryptionCondition uint64, allowedPeekers []common.Address, allowedStores []common.Address, RecordType string) (types.DataRecord, error) {
	if b.suaveContext.ConfidentialComputeRequestTx == nil {
		panic("newRecord: source transaction not present")
	}

	record, err := b.suaveContext.Backend.ConfidentialStore.InitRecord(types.DataRecord{
		Salt:                suave.RandomDataRecordId(),
		DecryptionCondition: decryptionCondition,
		AllowedPeekers:      allowedPeekers,
		AllowedStores:       allowedStores,
		Version:             RecordType, // TODO : make generic
	})
	if err != nil {
		return types.DataRecord{}, err
	}

	return record, nil
}

func (b *suaveRuntime) fetchDataRecords(targetBlock uint64, namespace string) ([]types.DataRecord, error) {
	records1 := b.suaveContext.Backend.ConfidentialStore.FetchRecordsByProtocolAndBlock(targetBlock, namespace)

	records := make([]types.DataRecord, 0, len(records1))
	for _, record := range records1 {
		records = append(records, record.ToInnerRecord())
	}

	return records, nil
}

func mustParseAbi(data string) abi.ABI {
	inoutAbi, err := abi.JSON(strings.NewReader(data))
	if err != nil {
		panic(err.Error())
	}

	return inoutAbi
}

func mustParseMethodAbi(data string, method string) abi.Method {
	inoutAbi := mustParseAbi(data)
	return inoutAbi.Methods[method]
}

type suaveRuntime struct {
	suaveContext *SuaveContext
}

var _ SuaveRuntime = &suaveRuntime{}

<<<<<<< HEAD
type consoleLogPrecompile struct {
}

func (c *consoleLogPrecompile) RequiredGas(input []byte) uint64 {
	return 0
}

func (c *consoleLogPrecompile) Run(input []byte) ([]byte, error) {
	consolelog.Print(input)
	return nil, nil
=======
func (s *suaveRuntime) doHTTPRequest(request types.HttpRequest) ([]byte, error) {
	if request.Method != "GET" && request.Method != "POST" {
		return nil, fmt.Errorf("only GET and POST methods are supported")
	}
	if request.Url == "" {
		return nil, fmt.Errorf("url is empty")
	}

	var body io.Reader
	if request.Body != nil {
		body = bytes.NewReader(request.Body)
	}

	// decode the url and check if the domain is allowed
	parsedURL, err := url.Parse(request.Url)
	if err != nil {
		panic(err)
	}

	var allowed bool
	for _, allowedDomain := range s.suaveContext.Backend.ExternalWhitelist {
		if allowedDomain == "*" || allowedDomain == parsedURL.Hostname() {
			allowed = true
			break
		}
	}
	if !allowed {
		return nil, fmt.Errorf("domain %s is not allowed", parsedURL.Hostname())
	}

	req, err := http.NewRequest(request.Method, request.Url, body)
	if err != nil {
		return nil, err
	}

	for _, header := range request.Headers {
		indx := strings.Index(header, ":")
		if indx == -1 {
			return nil, fmt.Errorf("incorrect header format '%s', no ':' present", header)
		}
		req.Header.Add(header[:indx], header[indx+1:])
	}

	client := &http.Client{
		Timeout: 5 * time.Second, // TODO: test
	}
	resp, err := client.Do(req)
	if err != nil {
		return nil, err
	}
	defer resp.Body.Close()

	data, err := io.ReadAll(resp.Body)
	if err != nil {
		return nil, err
	}

	if resp.StatusCode > 299 {
		return nil, fmt.Errorf("http error: %s: %v", resp.Status, data)
	}
	return data, nil
>>>>>>> cdbb74a6
}<|MERGE_RESOLUTION|>--- conflicted
+++ resolved
@@ -135,7 +135,6 @@
 
 var _ SuaveRuntime = &suaveRuntime{}
 
-<<<<<<< HEAD
 type consoleLogPrecompile struct {
 }
 
@@ -146,7 +145,8 @@
 func (c *consoleLogPrecompile) Run(input []byte) ([]byte, error) {
 	consolelog.Print(input)
 	return nil, nil
-=======
+}
+
 func (s *suaveRuntime) doHTTPRequest(request types.HttpRequest) ([]byte, error) {
 	if request.Method != "GET" && request.Method != "POST" {
 		return nil, fmt.Errorf("only GET and POST methods are supported")
@@ -208,5 +208,4 @@
 		return nil, fmt.Errorf("http error: %s: %v", resp.Status, data)
 	}
 	return data, nil
->>>>>>> cdbb74a6
 }