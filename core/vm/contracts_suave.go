package vm

import (
	"errors"
	"fmt"
	"strings"

	"github.com/ethereum/go-ethereum/accounts/abi"
	"github.com/ethereum/go-ethereum/common"
	"github.com/ethereum/go-ethereum/core/types"
	"github.com/ethereum/go-ethereum/log"
	suave "github.com/ethereum/go-ethereum/suave/core"
)

var (
	isConfidentialAddress               = common.HexToAddress("0x42010000")
	errIsConfidentialInvalidInputLength = errors.New("invalid input length")

	confidentialInputsAddress = common.HexToAddress("0x42010001")

	confStoreStoreAddress    = common.HexToAddress("0x42020000")
	confStoreRetrieveAddress = common.HexToAddress("0x42020001")

	newBidAddress    = common.HexToAddress("0x42030000")
	fetchBidsAddress = common.HexToAddress("0x42030001")
)

/* General utility precompiles */

type isConfidentialPrecompile struct{}

func (c *isConfidentialPrecompile) RequiredGas(input []byte) uint64 {
	return 0 // incurs only the call cost (100)
}

func (c *isConfidentialPrecompile) Run(input []byte) ([]byte, error) {
	if len(input) == 1 {
		// The precompile was called *directly* confidentially, and the result was cached - return 1
		if input[0] == 0x01 {
			return []byte{0x01}, nil
		} else {
			return nil, errors.New("incorrect value passed in")
		}
	}

	if len(input) > 1 {
		return nil, errIsConfidentialInvalidInputLength
	}

	return []byte{0x00}, nil
}

func (c *isConfidentialPrecompile) RunConfidential(backend *SuaveExecutionBackend, input []byte) ([]byte, error) {
	if len(input) != 0 {
		return nil, errIsConfidentialInvalidInputLength
	}
	return []byte{0x01}, nil
}

type confidentialInputsPrecompile struct{}

func (c *confidentialInputsPrecompile) RequiredGas(input []byte) uint64 {
	return 0 // incurs only the call cost (100)
}

func (c *confidentialInputsPrecompile) Run(input []byte) ([]byte, error) {
	return nil, errors.New("not available in this context")
}

func (c *confidentialInputsPrecompile) RunConfidential(backend *SuaveExecutionBackend, input []byte) ([]byte, error) {
	return backend.confidentialInputs, nil
}

/* Confidential store precompiles */

type confStoreStore struct {
	inoutAbi abi.Method
}

func newConfStoreStore() *confStoreStore {
	inoutAbi := mustParseMethodAbi(`[{"inputs":[{"type":"bytes32"}, {"type":"string"}, {"type":"bytes"}],"name":"store","outputs":[],"stateMutability":"nonpayable","type":"function"}]`, "store")

	return &confStoreStore{inoutAbi}
}

func (c *confStoreStore) RequiredGas(input []byte) uint64 {
	return uint64(100 * len(input))
}

func (c *confStoreStore) Run(input []byte) ([]byte, error) {
	return nil, errors.New("not available in this context")
}

func (c *confStoreStore) RunConfidential(backend *SuaveExecutionBackend, input []byte) ([]byte, error) {
	if len(backend.callerStack) == 0 {
		return []byte("not allowed"), errors.New("not allowed in this context")
	}

	unpacked, err := c.inoutAbi.Inputs.Unpack(input)
	if err != nil {
		return []byte(err.Error()), err
	}

	bidId := unpacked[0].(common.Hash)
	key := unpacked[1].(string)
	data := unpacked[2].([]byte)

	if err := c.runImpl(backend, bidId, key, data); err != nil {
		return []byte(err.Error()), err
	}
	return nil, nil
}

<<<<<<< HEAD
func (c *confStoreStore) runImpl(backend *SuaveExecutionBackend, bidId suave.BidId, key string, data []byte) error {
=======
func (c *confStoreStore) runImpl(backend *SuaveExecutionBackend, bidId [16]byte, key string, data []byte) error {
	if len(backend.callerStack) == 0 {
		return errors.New("not allowed in this context")
	}

>>>>>>> 62bc0ed8
	// Can be zeroes in some fringe cases!
	var caller common.Address
	for i := len(backend.callerStack) - 1; i >= 0; i-- {
		// Most recent non-nil non-this caller
		if _c := backend.callerStack[i]; _c != nil && *_c != confStoreStoreAddress {
			caller = *_c
			break
		}
	}

	_, err := backend.ConfidentialStoreEngine.Store(bidId, backend.confidentialComputeRequestTx, caller, key, data)
	if err != nil {
		return err
	}

	return nil
}

type confStoreRetrieve struct {
	inoutAbi abi.Method
}

func newConfStoreRetrieve() *confStoreRetrieve {
	inoutAbi := mustParseMethodAbi(`[{"inputs":[{"type":"bytes32"}, {"type":"string"}],"name":"retrieve","outputs":[{"type":"bytes"}],"stateMutability":"nonpayable","type":"function"}]`, "retrieve")

	return &confStoreRetrieve{inoutAbi}
}

func (c *confStoreRetrieve) RequiredGas(input []byte) uint64 {
	return 100
}

func (c *confStoreRetrieve) Run(input []byte) ([]byte, error) {
	return nil, errors.New("not available in this context")
}

func (c *confStoreRetrieve) RunConfidential(backend *SuaveExecutionBackend, input []byte) ([]byte, error) {
	if len(backend.callerStack) == 0 {
		return []byte("not allowed"), errors.New("not allowed in this context")
	}

	unpacked, err := c.inoutAbi.Inputs.Unpack(input)
	if err != nil {
		return []byte(err.Error()), err
	}

	bidId := unpacked[0].(suave.BidId)
	key := unpacked[1].(string)

	return c.runImpl(backend, bidId, key)
}

<<<<<<< HEAD
func (c *confStoreRetrieve) runImpl(backend *SuaveExecutionBackend, bidId suave.BidId, key string) ([]byte, error) {
=======
func (c *confStoreRetrieve) runImpl(backend *SuaveExecutionBackend, bidId [16]byte, key string) ([]byte, error) {
	if len(backend.callerStack) == 0 {
		return nil, errors.New("not allowed in this context")
	}

>>>>>>> 62bc0ed8
	log.Info("confStoreRetrieve", "bidId", bidId, "key", key)

	// Can be zeroes in some fringe cases!
	var caller common.Address
	for i := len(backend.callerStack) - 1; i >= 0; i-- {
		// Most recent non-nil non-this caller
		if _c := backend.callerStack[i]; _c != nil && *_c != confStoreRetrieveAddress {
			caller = *_c
			break
		}
	}

	data, err := backend.ConfidentialStoreEngine.Retrieve(bidId, caller, key)
	if err != nil {
		return []byte(err.Error()), err
	}

	return data, nil
}

/* Bid precompiles */

type newBid struct {
	inoutAbi abi.Method
}

func newNewBid() *newBid {
	inoutAbi := mustParseMethodAbi(`[{ "inputs": [ { "internalType": "uint64", "name": "decryptionCondition", "type": "uint64" }, { "internalType": "address[]", "name": "allowedPeekers", "type": "address[]" }, { "internalType": "string", "name": "BidType", "type": "string" } ], "name": "newBid", "outputs": [ { "components": [ { "internalType": "Suave.BidId", "name": "id", "type": "bytes32" }, { "internalType": "uint64", "name": "decryptionCondition", "type": "uint64" }, { "internalType": "address[]", "name": "allowedPeekers", "type": "address[]" } ], "internalType": "struct Suave.Bid", "name": "", "type": "tuple" } ], "stateMutability": "view", "type": "function" }]`, "newBid")

	return &newBid{inoutAbi}
}

func (c *newBid) RequiredGas(input []byte) uint64 {
	return 1000
}

func (c *newBid) Run(input []byte) ([]byte, error) {
	return input, nil
}

func (c *newBid) RunConfidential(backend *SuaveExecutionBackend, input []byte) ([]byte, error) {
	unpacked, err := c.inoutAbi.Inputs.Unpack(input)
	if err != nil {
		return []byte(err.Error()), err
	}
	version := unpacked[2].(string)

	decryptionCondition := unpacked[0].(uint64)
	allowedPeekers := unpacked[1].([]common.Address)

	bid, err := c.runImpl(backend, version, decryptionCondition, allowedPeekers, []common.Address{})
	if err != nil {
		return []byte(err.Error()), err
	}

	return c.inoutAbi.Outputs.Pack(bid)
}

func (c *newBid) runImpl(backend *SuaveExecutionBackend, version string, decryptionCondition uint64, allowedPeekers []common.Address, allowedStores []common.Address) (*types.Bid, error) {
	if backend.confidentialComputeRequestTx == nil {
		panic("newBid: source transaction not present")
	}

	bid, err := backend.ConfidentialStoreEngine.InitializeBid(types.Bid{
		DecryptionCondition: decryptionCondition,
		AllowedPeekers:      allowedPeekers,
		AllowedStores:       allowedStores,
		Version:             version, // TODO : make generic
	}, backend.confidentialComputeRequestTx)
	if err != nil {
		return nil, err
	}

	err = backend.MempoolBackend.SubmitBid(bid)
	if err != nil {
		return nil, err
	}

	return &bid, nil
}

type fetchBids struct {
	inoutAbi abi.Method
}

func newFetchBids() *fetchBids {
	inoutAbi := mustParseMethodAbi(`[ { "inputs": [ { "internalType": "uint64", "name": "cond", "type": "uint64" }, { "internalType": "string", "name": "namespace", "type": "string" } ], "name": "fetchBids", "outputs": [ { "components": [ { "internalType": "Suave.BidId", "name": "id", "type": "bytes32" }, { "internalType": "uint64", "name": "decryptionCondition", "type": "uint64" }, { "internalType": "address[]", "name": "allowedPeekers", "type": "address[]" }, { "internalType": "address[]", "name": "allowedStores", "type": "address[]" }, { "internalType": "string", "name": "version", "type": "string" } ], "internalType": "struct Suave.Bid[]", "name": "", "type": "tuple[]" } ], "stateMutability": "view", "type": "function" } ]`, "fetchBids")

	return &fetchBids{inoutAbi}
}

func (c *fetchBids) RequiredGas(input []byte) uint64 {
	return 1000
}

func (c *fetchBids) Run(input []byte) ([]byte, error) {
	return input, nil
}

func (c *fetchBids) RunConfidential(backend *SuaveExecutionBackend, input []byte) ([]byte, error) {
	unpacked, err := c.inoutAbi.Inputs.Unpack(input)
	if err != nil {
		return []byte(err.Error()), err
	}

	targetBlock := unpacked[0].(uint64)
	namespace := unpacked[1].(string)

	bids, err := c.runImpl(backend, targetBlock, namespace)
	if err != nil {
		return []byte(err.Error()), err
	}

	return c.inoutAbi.Outputs.Pack(bids)
}

func (c *fetchBids) runImpl(backend *SuaveExecutionBackend, targetBlock uint64, namespace string) ([]types.Bid, error) {
	bids := backend.MempoolBackend.FetchBidsByProtocolAndBlock(targetBlock, namespace)
	return bids, nil
}

func mustParseAbi(data string) abi.ABI {
	inoutAbi, err := abi.JSON(strings.NewReader(data))
	if err != nil {
		panic(err.Error())
	}

	return inoutAbi
}

func mustParseMethodAbi(data string, method string) abi.Method {
	inoutAbi := mustParseAbi(data)
	return inoutAbi.Methods[method]
}

func formatPeekerError(format string, args ...any) ([]byte, error) {
	err := fmt.Errorf(format, args...)
	return []byte(err.Error()), err
}

type suaveRuntime struct {
	backend *SuaveExecutionBackend
}

var _ SuaveRuntime = &suaveRuntime{}

<<<<<<< HEAD
func (b *backendImpl) buildEthBlock(blockArgs types.BuildBlockArgs, bid [32]byte, namespace string) ([]byte, []byte, error) {
	return (&buildEthBlock{}).runImpl(b.backend, blockArgs, bid, namespace)
}

func (b *backendImpl) confidentialStoreRetrieve(bidId [32]byte, key string) ([]byte, error) {
	return (&confStoreRetrieve{}).runImpl(b.backend, bidId, key)
}

func (b *backendImpl) confidentialStoreStore(bidId [32]byte, key string, data []byte) error {
=======
func (b *suaveRuntime) buildEthBlock(blockArgs types.BuildBlockArgs, bid types.BidId, namespace string) ([]byte, []byte, error) {
	return (&buildEthBlock{}).runImpl(b.backend, blockArgs, bid, namespace)
}

func (b *suaveRuntime) confidentialInputs() ([]byte, error) {
	return nil, nil
}

func (b *suaveRuntime) confidentialStoreRetrieve(bidId types.BidId, key string) ([]byte, error) {
	return (&confStoreRetrieve{}).runImpl(b.backend, bidId, key)
}

func (b *suaveRuntime) confidentialStoreStore(bidId types.BidId, key string, data []byte) error {
>>>>>>> 62bc0ed8
	return (&confStoreStore{}).runImpl(b.backend, bidId, key, data)
}

func (b *suaveRuntime) extractHint(bundleData []byte) ([]byte, error) {
	return (&extractHint{}).runImpl(b.backend, bundleData)
}

func (b *suaveRuntime) fetchBids(cond uint64, namespace string) ([]types.Bid, error) {
	bids, err := (&fetchBids{}).runImpl(b.backend, cond, namespace)
	if err != nil {
		return nil, err
	}
	return bids, nil
}

<<<<<<< HEAD
func (b *backendImpl) newBid(decryptionCondition uint64, allowedPeekers []common.Address, allowedStores []common.Address, BidType string) (types.Bid, error) {
	bid, err := (&newBid{}).runImpl(b.backend, BidType, decryptionCondition, allowedPeekers, allowedStores)
=======
func (b *suaveRuntime) newBid(decryptionCondition uint64, allowedPeekers []common.Address, BidType string) (types.Bid, error) {
	bid, err := (&newBid{}).runImpl(b.backend, BidType, decryptionCondition, allowedPeekers)
>>>>>>> 62bc0ed8
	if err != nil {
		return types.Bid{}, err
	}
	return *bid, nil
}

func (b *suaveRuntime) simulateBundle(bundleData []byte) (uint64, error) {
	num, err := (&simulateBundle{}).runImpl(b.backend, bundleData)
	if err != nil {
		return 0, err
	}
	return num.Uint64(), nil
}

func (b *suaveRuntime) submitEthBlockBidToRelay(relayUrl string, builderBid []byte) ([]byte, error) {
	return (&submitEthBlockBidToRelay{}).runImpl(b.backend, relayUrl, builderBid)
}<|MERGE_RESOLUTION|>--- conflicted
+++ resolved
@@ -111,15 +111,11 @@
 	return nil, nil
 }
 
-<<<<<<< HEAD
 func (c *confStoreStore) runImpl(backend *SuaveExecutionBackend, bidId suave.BidId, key string, data []byte) error {
-=======
-func (c *confStoreStore) runImpl(backend *SuaveExecutionBackend, bidId [16]byte, key string, data []byte) error {
 	if len(backend.callerStack) == 0 {
 		return errors.New("not allowed in this context")
 	}
 
->>>>>>> 62bc0ed8
 	// Can be zeroes in some fringe cases!
 	var caller common.Address
 	for i := len(backend.callerStack) - 1; i >= 0; i-- {
@@ -172,15 +168,11 @@
 	return c.runImpl(backend, bidId, key)
 }
 
-<<<<<<< HEAD
 func (c *confStoreRetrieve) runImpl(backend *SuaveExecutionBackend, bidId suave.BidId, key string) ([]byte, error) {
-=======
-func (c *confStoreRetrieve) runImpl(backend *SuaveExecutionBackend, bidId [16]byte, key string) ([]byte, error) {
 	if len(backend.callerStack) == 0 {
 		return nil, errors.New("not allowed in this context")
 	}
 
->>>>>>> 62bc0ed8
 	log.Info("confStoreRetrieve", "bidId", bidId, "key", key)
 
 	// Can be zeroes in some fringe cases!
@@ -327,17 +319,6 @@
 
 var _ SuaveRuntime = &suaveRuntime{}
 
-<<<<<<< HEAD
-func (b *backendImpl) buildEthBlock(blockArgs types.BuildBlockArgs, bid [32]byte, namespace string) ([]byte, []byte, error) {
-	return (&buildEthBlock{}).runImpl(b.backend, blockArgs, bid, namespace)
-}
-
-func (b *backendImpl) confidentialStoreRetrieve(bidId [32]byte, key string) ([]byte, error) {
-	return (&confStoreRetrieve{}).runImpl(b.backend, bidId, key)
-}
-
-func (b *backendImpl) confidentialStoreStore(bidId [32]byte, key string, data []byte) error {
-=======
 func (b *suaveRuntime) buildEthBlock(blockArgs types.BuildBlockArgs, bid types.BidId, namespace string) ([]byte, []byte, error) {
 	return (&buildEthBlock{}).runImpl(b.backend, blockArgs, bid, namespace)
 }
@@ -351,7 +332,6 @@
 }
 
 func (b *suaveRuntime) confidentialStoreStore(bidId types.BidId, key string, data []byte) error {
->>>>>>> 62bc0ed8
 	return (&confStoreStore{}).runImpl(b.backend, bidId, key, data)
 }
 
@@ -367,13 +347,8 @@
 	return bids, nil
 }
 
-<<<<<<< HEAD
-func (b *backendImpl) newBid(decryptionCondition uint64, allowedPeekers []common.Address, allowedStores []common.Address, BidType string) (types.Bid, error) {
+func (b *suaveRuntime) newBid(decryptionCondition uint64, allowedPeekers []common.Address, allowedStores []common.Address, BidType string) (types.Bid, error) {
 	bid, err := (&newBid{}).runImpl(b.backend, BidType, decryptionCondition, allowedPeekers, allowedStores)
-=======
-func (b *suaveRuntime) newBid(decryptionCondition uint64, allowedPeekers []common.Address, BidType string) (types.Bid, error) {
-	bid, err := (&newBid{}).runImpl(b.backend, BidType, decryptionCondition, allowedPeekers)
->>>>>>> 62bc0ed8
 	if err != nil {
 		return types.Bid{}, err
 	}
