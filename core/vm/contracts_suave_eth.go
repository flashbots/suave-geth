package vm

import (
	"bytes"
	"context"
	"encoding/json"
	"errors"
	"fmt"
	"io"
	"math/big"
	"net/http"
	"time"

	"github.com/ethereum/go-ethereum/accounts"
	"github.com/ethereum/go-ethereum/beacon/engine"
	"github.com/ethereum/go-ethereum/common"
	"github.com/ethereum/go-ethereum/common/hexutil"
	"github.com/ethereum/go-ethereum/core/types"
	"github.com/ethereum/go-ethereum/crypto"
	"github.com/ethereum/go-ethereum/log"
	"github.com/ethereum/go-ethereum/suave/artifacts"
	suave "github.com/ethereum/go-ethereum/suave/core"
	"github.com/flashbots/go-boost-utils/bls"
	"github.com/flashbots/go-boost-utils/ssz"
	"github.com/holiman/uint256"

	builderCapella "github.com/attestantio/go-builder-client/api/capella"
	builderV1 "github.com/attestantio/go-builder-client/api/v1"
	"github.com/attestantio/go-eth2-client/spec/bellatrix"
	specCapella "github.com/attestantio/go-eth2-client/spec/capella"
	"github.com/attestantio/go-eth2-client/spec/phase0"
	boostTypes "github.com/flashbots/go-boost-utils/types"
	boostUtils "github.com/flashbots/go-boost-utils/utils"
)

var (
	signEthTransactionAddress       = common.HexToAddress("0x40100001")
	simulateBundleAddress           = common.HexToAddress("0x42100000")
	extractHintAddress              = common.HexToAddress("0x42100037")
	buildEthBlockAddress            = common.HexToAddress("0x42100001")
	submitEthBlockBidToRelayAddress = common.HexToAddress("0x42100002")

	submitBundleJsonRPCAddress = common.HexToAddress("0x43000001")
	fillMevShareBundleAddress  = common.HexToAddress("0x43200001")
)

type signEthTransaction struct{}

func (c *signEthTransaction) RequiredGas(input []byte) uint64 {
	// Should be proportional to bundle gas limit
	return 1000
}

func (c *signEthTransaction) Run(input []byte) ([]byte, error) {
	return nil, errors.New("not available in this context")
}

func (c *signEthTransaction) RunConfidential(suaveContext *SuaveContext, input []byte) ([]byte, error) {
	return nil, errors.New("not available in this context")
}

func (c *signEthTransaction) runImpl(txn []byte, chainId string, signingKey string) ([]byte, error) {
	key, err := crypto.HexToECDSA(signingKey)
	if err != nil {
		return nil, fmt.Errorf("key not formatted properly: %w", err)
	}

	chainIdInt, err := hexutil.DecodeBig(chainId)
	if err != nil {
		return nil, fmt.Errorf("chainId not formatted properly: %w", err)
	}

	var tx types.Transaction
	err = tx.UnmarshalBinary(txn)
	if err != nil {
		return nil, fmt.Errorf("txn not formatted properly: %w", err)
	}

	signer := types.LatestSignerForChainID(chainIdInt)

	signedTx, err := types.SignTx(&tx, signer, key)
	if err != nil {
		return nil, fmt.Errorf("could not sign: %w", err)
	}

	signedBytes, err := signedTx.MarshalBinary()
	if err != nil {
		return nil, fmt.Errorf("could not encode signed transaction: %w", err)
	}

	return signedBytes, nil
}

type simulateBundle struct {
}

func (c *simulateBundle) RequiredGas(input []byte) uint64 {
	// Should be proportional to bundle gas limit
	return 10000
}

func (c *simulateBundle) Run(input []byte) ([]byte, error) {
	return input, nil
}

func (c *simulateBundle) RunConfidential(suaveContext *SuaveContext, input []byte) ([]byte, error) {
	egp, err := c.runImpl(suaveContext, input)
	if err != nil {
		return []byte(err.Error()), err
	}

	return artifacts.SuaveAbi.Methods["simulateBundle"].Outputs.Pack(egp)
}

<<<<<<< HEAD
func (c *simulateBundle) Address() common.Address {
	return simulateBundleAddress
}

func (c *simulateBundle) Do(suaveContext *SuaveContext, input []byte) (uint64, error) {
	return c.runImpl(suaveContext, input)
}

func (c *simulateBundle) runImpl(suaveContext *SuaveContext, input []byte) (uint64, error) {
	bundle := struct {
		Txs             types.Transactions `json:"txs"`
		RevertingHashes []common.Hash      `json:"revertingHashes"`
	}{}
=======
func (c *simulateBundle) runImpl(suaveContext *SuaveContext, input []byte) (*big.Int, error) {
	var bundle types.SBundle
>>>>>>> d243a693
	err := json.Unmarshal(input, &bundle)
	if err != nil {
		return 0, err
	}

	ctx, cancel := context.WithDeadline(context.Background(), time.Now().Add(time.Second))
	defer cancel()

	envelope, err := suaveContext.Backend.ConfidentialEthBackend.BuildEthBlock(ctx, nil, bundle.Txs)
	if err != nil {
		return 0, err
	}

	if envelope.ExecutionPayload.GasUsed == 0 {
		return 0, err
	}

	egp := new(big.Int).Div(envelope.BlockValue, big.NewInt(int64(envelope.ExecutionPayload.GasUsed)))
	return egp.Uint64(), nil
}

type extractHint struct{}

func (c *extractHint) RequiredGas(input []byte) uint64 {
	return 10000
}

func (c *extractHint) Run(input []byte) ([]byte, error) {
	return input, nil
}

func (c *extractHint) RunConfidential(suaveContext *SuaveContext, input []byte) ([]byte, error) {
	unpacked, err := artifacts.SuaveAbi.Methods["extractHint"].Inputs.Unpack(input)
	if err != nil {
		return []byte(err.Error()), err
	}

	bundleBytes := unpacked[0].([]byte)

	return c.runImpl(suaveContext, bundleBytes)
}

func (c *extractHint) Address() common.Address {
	return extractHintAddress
}

func (c *extractHint) Do(suaveContext *SuaveContext, bundleBytes []byte) ([]byte, error) {
	return c.runImpl(suaveContext, bundleBytes)
}

func (c *extractHint) runImpl(suaveContext *SuaveContext, bundleBytes []byte) ([]byte, error) {
	var bundle types.SBundle
	err := json.Unmarshal(bundleBytes, &bundle)
	if err != nil {
		return []byte(err.Error()), err
	}

	tx := bundle.Txs[0]
	hint := struct {
		To   common.Address
		Data []byte
	}{
		To:   *tx.To(),
		Data: tx.Data(),
	}

	hintBytes, err := json.Marshal(hint)
	if err != nil {
		return []byte(err.Error()), err
	}
	return hintBytes, nil
}

type ethCallPrecompile struct{}

func (e *ethCallPrecompile) RequiredGas(input []byte) uint64 {
	// Should be proportional to bundle gas limit
	return 10000
}

func (e *ethCallPrecompile) Run(input []byte) ([]byte, error) {
	return input, nil
}

func (e *ethCallPrecompile) Name() string {
	return "ethcall"
}

func (e *ethCallPrecompile) Address() common.Address {
	return ethcallAddr
}

func (e *ethCallPrecompile) Do(suaveContext *SuaveContext, contractAddr common.Address, input []byte) ([]byte, error) {
	return e.runImpl(suaveContext, contractAddr, input)
}

func (e *ethCallPrecompile) runImpl(suaveContext *SuaveContext, contractAddr common.Address, input []byte) ([]byte, error) {
	return suaveContext.Backend.ConfidentialEthBackend.Call(context.Background(), contractAddr, input)
}

func (e *ethCallPrecompile) RunConfidential(suaveContext *SuaveContext, input []byte) ([]byte, error) {
	return nil, nil
}

type buildEthBlock struct {
}

func (c *buildEthBlock) RequiredGas(input []byte) uint64 {
	// Should be proportional to bundle gas limit
	return 10000
}

func (c *buildEthBlock) Run(input []byte) ([]byte, error) {
	return input, nil
}

func (c *buildEthBlock) RunConfidential(suaveContext *SuaveContext, input []byte) ([]byte, error) {
	unpacked, err := artifacts.SuaveAbi.Methods["buildEthBlock"].Inputs.Unpack(input)
	if err != nil {
		return formatPeekerError("could not unpack inputs: %w", err)
	}

	// blockArgs := unpacked[0].(types.BuildBlockArgs)
	blockArgsRaw := unpacked[0].(struct {
		Slot           uint64         "json:\"slot\""
		ProposerPubkey []uint8        "json:\"proposerPubkey\""
		Parent         common.Hash    "json:\"parent\""
		Timestamp      uint64         "json:\"timestamp\""
		FeeRecipient   common.Address "json:\"feeRecipient\""
		GasLimit       uint64         "json:\"gasLimit\""
		Random         common.Hash    "json:\"random\""
		Withdrawals    []struct {
			Index     uint64         "json:\"index\""
			Validator uint64         "json:\"validator\""
			Address   common.Address "json:\"Address\""
			Amount    uint64         "json:\"amount\""
		} "json:\"withdrawals\""
	})

	blockArgs := types.BuildBlockArgs{
		Slot:           blockArgsRaw.Slot,
		Parent:         blockArgsRaw.Parent,
		Timestamp:      blockArgsRaw.Timestamp,
		FeeRecipient:   blockArgsRaw.FeeRecipient,
		GasLimit:       blockArgsRaw.GasLimit,
		Random:         blockArgsRaw.Random,
		ProposerPubkey: blockArgsRaw.ProposerPubkey,
		Withdrawals:    types.Withdrawals{},
	}

	for _, w := range blockArgsRaw.Withdrawals {
		blockArgs.Withdrawals = append(blockArgs.Withdrawals, &types.Withdrawal{
			Index:     w.Index,
			Validator: w.Validator,
			Address:   w.Address,
			Amount:    w.Amount,
		})
	}

	bidId := unpacked[1].(suave.BidId)
	namespace := unpacked[2].(string)

	bidBytes, envelopeBytes, err := c.runImpl(suaveContext, blockArgs, bidId, namespace)
	if err != nil {
		return formatPeekerError("could not unpack merged bid ids: %w", err)
	}

	return artifacts.SuaveAbi.Methods["buildEthBlock"].Outputs.Pack(bidBytes, envelopeBytes)
}

func (c *buildEthBlock) Address() common.Address {
	return buildEthBlockAddress
}

func (c *buildEthBlock) Do(suaveContext *SuaveContext, blockArgs types.BuildBlockArgs, bidId types.BidId, namespace string) ([]byte, []byte, error) {
	return c.runImpl(suaveContext, blockArgs, bidId, namespace)
}

func (c *buildEthBlock) runImpl(suaveContext *SuaveContext, blockArgs types.BuildBlockArgs, bidId types.BidId, namespace string) ([]byte, []byte, error) {
	bidIds := [][16]byte{}
	// first check for merged bid, else assume regular bid
	if mergedBidsBytes, err := suaveContext.Backend.ConfidentialStore.Retrieve(bidId, buildEthBlockAddress, "default:v0:mergedBids"); err == nil {
		unpacked, err := bidIdsAbi.Inputs.Unpack(mergedBidsBytes)

		if err != nil {
			return nil, nil, fmt.Errorf("could not unpack merged bid ids: %w", err)
		}
		bidIds = unpacked[0].([][16]byte)
	} else {
		bidIds = append(bidIds, bidId)
	}

	var bidsToMerge = make([]types.Bid, len(bidIds))
	for i, bidId := range bidIds {
		var err error

		bid, err := suaveContext.Backend.ConfidentialStore.FetchBidById(bidId)
		if err != nil {
			return nil, nil, fmt.Errorf("could not fetch bid id %v: %w", bidId, err)
		}

		if _, err := checkIsPrecompileCallAllowed(suaveContext, buildEthBlockAddress, bid); err != nil {
			return nil, nil, err
		}

		bidsToMerge[i] = bid.ToInnerBid()
	}

	var mergedBundles []types.SBundle
	for _, bid := range bidsToMerge {
		switch bid.Version {
		case "mevshare:v0:matchBids":
			// fetch the matched ids and merge the bundle
			matchedBundleIdsBytes, err := suaveContext.Backend.ConfidentialStore.Retrieve(bid.Id, buildEthBlockAddress, "mevshare:v0:mergedBids")
			if err != nil {
				return nil, nil, fmt.Errorf("could not retrieve bid ids data for bid %v, from cdas: %w", bid, err)
			}

			unpackedBidIds, err := bidIdsAbi.Inputs.Unpack(matchedBundleIdsBytes)
			if err != nil {
				return nil, nil, fmt.Errorf("could not unpack bid ids data for bid %v, from cdas: %w", bid, err)
			}

			matchBidIds := unpackedBidIds[0].([][16]byte)

			userBundleBytes, err := suaveContext.Backend.ConfidentialStore.Retrieve(matchBidIds[0], buildEthBlockAddress, "mevshare:v0:ethBundles")
			if err != nil {
				return nil, nil, fmt.Errorf("could not retrieve bundle data for bidId %v: %w", matchBidIds[0], err)
			}

			var userBundle types.SBundle
			if err := json.Unmarshal(userBundleBytes, &userBundle); err != nil {
				return nil, nil, fmt.Errorf("could not unmarshal user bundle data for bidId %v: %w", matchBidIds[0], err)
			}

			matchBundleBytes, err := suaveContext.Backend.ConfidentialStore.Retrieve(matchBidIds[1], buildEthBlockAddress, "mevshare:v0:ethBundles")
			if err != nil {
				return nil, nil, fmt.Errorf("could not retrieve match bundle data for bidId %v: %w", matchBidIds[1], err)
			}

			var matchBundle types.SBundle
			if err := json.Unmarshal(matchBundleBytes, &matchBundle); err != nil {
				return nil, nil, fmt.Errorf("could not unmarshal match bundle data for bidId %v: %w", matchBidIds[1], err)
			}

			userBundle.Txs = append(userBundle.Txs, matchBundle.Txs...)

			mergedBundles = append(mergedBundles, userBundle)

		case "mevshare:v0:unmatchedBundles":
			bundleBytes, err := suaveContext.Backend.ConfidentialStore.Retrieve(bid.Id, buildEthBlockAddress, "mevshare:v0:ethBundles")
			if err != nil {
				return nil, nil, fmt.Errorf("could not retrieve bundle data for bidId %v, from cdas: %w", bid.Id, err)
			}

			var bundle types.SBundle
			if err := json.Unmarshal(bundleBytes, &bundle); err != nil {
				return nil, nil, fmt.Errorf("could not unmarshal bundle data for bidId %v, from cdas: %w", bid.Id, err)
			}
			mergedBundles = append(mergedBundles, bundle)
		case "default:v0:ethBundles":
			bundleBytes, err := suaveContext.Backend.ConfidentialStore.Retrieve(bid.Id, buildEthBlockAddress, "default:v0:ethBundles")
			if err != nil {
				return nil, nil, fmt.Errorf("could not retrieve bundle data for bidId %v, from cdas: %w", bid.Id, err)
			}

			var bundle types.SBundle
			if err := json.Unmarshal(bundleBytes, &bundle); err != nil {
				return nil, nil, fmt.Errorf("could not unmarshal bundle data for bidId %v, from cdas: %w", bid.Id, err)
			}
			mergedBundles = append(mergedBundles, bundle)
		default:
			return nil, nil, fmt.Errorf("unknown bid version %s", bid.Version)
		}
	}

	log.Info("requesting a block be built", "mergedBundles", mergedBundles)
	envelope, err := suaveContext.Backend.ConfidentialEthBackend.BuildEthBlockFromBundles(context.TODO(), &blockArgs, mergedBundles)
	if err != nil {
		return nil, nil, fmt.Errorf("could not build eth block: %w", err)
	}

	log.Info("built block from bundles", "payload", *envelope.ExecutionPayload)

	payload, err := executableDataToCapellaExecutionPayload(envelope.ExecutionPayload)
	if err != nil {
		return nil, nil, fmt.Errorf("could not format execution payload as capella payload: %w", err)
	}

	blsPk, err := bls.PublicKeyFromSecretKey(suaveContext.Backend.EthBlockSigningKey)
	if err != nil {
		return nil, nil, fmt.Errorf("could not get bls pubkey: %w", err)
	}

	pk, err := boostUtils.BlsPublicKeyToPublicKey(blsPk)
	if err != nil {
		return nil, nil, fmt.Errorf("could not format bls pubkey as bytes: %w", err)
	}

	value, overflow := uint256.FromBig(envelope.BlockValue)
	if overflow {
		return nil, nil, fmt.Errorf("block value %v overflows", *envelope.BlockValue)
	}
	var proposerPubkey [48]byte
	copy(proposerPubkey[:], blockArgs.ProposerPubkey)

	blockBidMsg := builderV1.BidTrace{
		Slot:                 blockArgs.Slot,
		ParentHash:           payload.ParentHash,
		BlockHash:            payload.BlockHash,
		BuilderPubkey:        pk,
		ProposerPubkey:       phase0.BLSPubKey(proposerPubkey),
		ProposerFeeRecipient: bellatrix.ExecutionAddress(blockArgs.FeeRecipient),
		GasLimit:             envelope.ExecutionPayload.GasLimit,
		GasUsed:              envelope.ExecutionPayload.GasUsed,
		Value:                value,
	}

	// hardcoded for goerli, should be passed in with the inputs
	genesisForkVersion := phase0.Version{0x00, 0x00, 0x10, 0x20}
	builderSigningDomain := ssz.ComputeDomain(ssz.DomainTypeAppBuilder, genesisForkVersion, phase0.Root{})
	signature, err := ssz.SignMessage(&blockBidMsg, builderSigningDomain, suaveContext.Backend.EthBlockSigningKey)
	if err != nil {
		return nil, nil, fmt.Errorf("could not sign builder bid: %w", err)
	}

	bidRequest := builderCapella.SubmitBlockRequest{
		Message:          &blockBidMsg,
		ExecutionPayload: payload,
		Signature:        signature,
	}

	bidBytes, err := bidRequest.MarshalJSON()
	if err != nil {
		return nil, nil, fmt.Errorf("could not marshal builder bid request: %w", err)
	}

	envelopeBytes, err := json.Marshal(envelope)
	if err != nil {
		return nil, nil, fmt.Errorf("could not marshal payload envelope: %w", err)
	}

	return bidBytes, envelopeBytes, nil
}

type submitEthBlockBidToRelay struct{}

func (c *submitEthBlockBidToRelay) RequiredGas(input []byte) uint64 {
	return 1000
}

func (c *submitEthBlockBidToRelay) Run(input []byte) ([]byte, error) {
	return input, nil
}

func (c *submitEthBlockBidToRelay) RunConfidential(suaveContext *SuaveContext, input []byte) ([]byte, error) {
	unpacked, err := artifacts.SuaveAbi.Methods["submitEthBlockBidToRelay"].Inputs.Unpack(input)
	if err != nil {
		return formatPeekerError("could not unpack inputs: %w", err)
	}

	relayUrl := unpacked[0].(string)
	builderBidJson := unpacked[1].([]byte)

	return c.runImpl(suaveContext, relayUrl, builderBidJson)
}

func (c *submitEthBlockBidToRelay) Address() common.Address {
	return submitEthBlockBidToRelayAddress
}

func (c *submitEthBlockBidToRelay) Do(suaveContext *SuaveContext, relayUrl string, builderBidJson []byte) ([]byte, error) {
	return c.runImpl(suaveContext, relayUrl, builderBidJson)
}

func (c *submitEthBlockBidToRelay) runImpl(suaveContext *SuaveContext, relayUrl string, builderBidJson []byte) ([]byte, error) {
	ctx, cancel := context.WithDeadline(context.Background(), time.Now().Add(3*time.Second))
	defer cancel()

	endpoint := relayUrl + "/relay/v1/builder/blocks"
	req, err := http.NewRequestWithContext(ctx, http.MethodPost, endpoint, bytes.NewReader(builderBidJson))
	if err != nil {
		return formatPeekerError("could not prepare request to relay: %w", err)
	}

	req.Header.Add("Content-Type", "application/json")

	// Execute request
	resp, err := http.DefaultClient.Do(req)
	if err != nil {
		return formatPeekerError("could not send request to relay: %w", err)
	}
	defer resp.Body.Close()

	if resp.StatusCode == http.StatusNoContent {
		return nil, nil
	}

	if resp.StatusCode > 299 {
		bodyBytes, err := io.ReadAll(resp.Body)
		if err != nil {
			return formatPeekerError("could not read error response body for status code %d: %w", resp.StatusCode, err)
		}

		return formatPeekerError("relay request failed with code %d: %s", resp.StatusCode, string(bodyBytes))
	}

	return nil, nil
}

func executableDataToCapellaExecutionPayload(data *engine.ExecutableData) (*specCapella.ExecutionPayload, error) {
	transactionData := make([]bellatrix.Transaction, len(data.Transactions))
	for i, tx := range data.Transactions {
		transactionData[i] = bellatrix.Transaction(tx)
	}

	withdrawalData := make([]*specCapella.Withdrawal, len(data.Withdrawals))
	for i, wd := range data.Withdrawals {
		withdrawalData[i] = &specCapella.Withdrawal{
			Index:          specCapella.WithdrawalIndex(wd.Index),
			ValidatorIndex: phase0.ValidatorIndex(wd.Validator),
			Address:        bellatrix.ExecutionAddress(wd.Address),
			Amount:         phase0.Gwei(wd.Amount),
		}
	}

	baseFeePerGas := new(boostTypes.U256Str)
	err := baseFeePerGas.FromBig(data.BaseFeePerGas)
	if err != nil {
		return nil, err
	}

	return &specCapella.ExecutionPayload{
		ParentHash:    [32]byte(data.ParentHash),
		FeeRecipient:  [20]byte(data.FeeRecipient),
		StateRoot:     [32]byte(data.StateRoot),
		ReceiptsRoot:  [32]byte(data.ReceiptsRoot),
		LogsBloom:     types.BytesToBloom(data.LogsBloom),
		PrevRandao:    [32]byte(data.Random),
		BlockNumber:   data.Number,
		GasLimit:      data.GasLimit,
		GasUsed:       data.GasUsed,
		Timestamp:     data.Timestamp,
		ExtraData:     data.ExtraData,
		BaseFeePerGas: *baseFeePerGas,
		BlockHash:     [32]byte(data.BlockHash),
		Transactions:  transactionData,
		Withdrawals:   withdrawalData,
	}, nil
}

type submitBundleJsonRPC struct {
}

func (c *submitBundleJsonRPC) RequiredGas(input []byte) uint64 {
	return 1000
}

func (c *submitBundleJsonRPC) Run(input []byte) ([]byte, error) {
	return nil, errors.New("not available in this context")
}

func (c *submitBundleJsonRPC) RunConfidential(suaveContext *SuaveContext, input []byte) ([]byte, error) {
	return nil, errors.New("not available in this context")
}

func (c *submitBundleJsonRPC) runImpl(suaveContext *SuaveContext, url string, method string, params []byte) ([]byte, error) {
	ctx, cancel := context.WithDeadline(context.Background(), time.Now().Add(3*time.Second))
	defer cancel()

	request := map[string]interface{}{
		"id":      json.RawMessage([]byte("1")),
		"jsonrpc": "2.0",
		"method":  method,
		"params":  []interface{}{json.RawMessage(params)},
	}

	body, err := json.Marshal(request)
	if err != nil {
		return nil, err
	}

	hashedBody := crypto.Keccak256Hash(body).Hex()
	sig, err := crypto.Sign(accounts.TextHash([]byte(hashedBody)), suaveContext.Backend.EthBundleSigningKey)
	if err != nil {
		return nil, err
	}

	signature := crypto.PubkeyToAddress(suaveContext.Backend.EthBundleSigningKey.PublicKey).Hex() + ":" + hexutil.Encode(sig)

	req, err := http.NewRequestWithContext(ctx, http.MethodPost, url, bytes.NewBuffer(body))
	if err != nil {
		return formatPeekerError("could not prepare request to relay: %w", err)
	}

	req.Header.Add("Content-Type", "application/json")
	req.Header.Add("Accept", "application/json")
	req.Header.Add("X-Flashbots-Signature", signature)

	// Execute request
	resp, err := http.DefaultClient.Do(req)
	if err != nil {
		return formatPeekerError("could not send request to relay: %w", err)
	}
	defer resp.Body.Close()

	if resp.StatusCode > 299 {
		bodyBytes, err := io.ReadAll(resp.Body)
		if err != nil {
			return formatPeekerError("request failed with code %d", resp.StatusCode)
		}

		return formatPeekerError("request failed with code %d: %s", resp.StatusCode, string(bodyBytes))
	}

	return nil, nil
}

type fillMevShareBundle struct{}

func (c *fillMevShareBundle) RequiredGas(input []byte) uint64 {
	return 1000
}

func (c *fillMevShareBundle) Run(input []byte) ([]byte, error) {
	return nil, errors.New("not available in this context")
}

func (c *fillMevShareBundle) RunConfidential(suaveContext *SuaveContext, input []byte) ([]byte, error) {
	return nil, errors.New("not available in this context")
}

func (c *fillMevShareBundle) runImpl(suaveContext *SuaveContext, bidId types.BidId) ([]byte, error) {
	bid, err := suaveContext.Backend.ConfidentialStore.FetchBidById(bidId)
	if err != nil {
		return nil, err
	}

	if _, err := checkIsPrecompileCallAllowed(suaveContext, fillMevShareBundleAddress, bid); err != nil {
		return nil, err
	}

	matchedBundleIdsBytes, err := (&confStoreRetrieve{}).runImpl(suaveContext, bidId, "mevshare:v0:mergedBids")
	if err != nil {
		return nil, err
	}

	unpackedBidIds, err := bidIdsAbi.Inputs.Unpack(matchedBundleIdsBytes)
	if err != nil {
		return nil, fmt.Errorf("could not unpack bid ids data for bid %v, from cdas: %w", bid, err)
	}

	matchBidIds := unpackedBidIds[0].([][16]byte)

	userBundleBytes, err := (&confStoreRetrieve{}).runImpl(suaveContext, matchBidIds[0], "mevshare:v0:ethBundles")
	if err != nil {
		return nil, fmt.Errorf("could not retrieve bundle data for bidId %v: %w", matchBidIds[0], err)
	}

	var userBundle types.SBundle
	if err := json.Unmarshal(userBundleBytes, &userBundle); err != nil {
		return nil, fmt.Errorf("could not unmarshal user bundle data for bidId %v: %w", matchBidIds[0], err)
	}

	matchBundleBytes, err := (&confStoreRetrieve{}).runImpl(suaveContext, matchBidIds[1], "mevshare:v0:ethBundles")
	if err != nil {
		return nil, fmt.Errorf("could not retrieve match bundle data for bidId %v: %w", matchBidIds[1], err)
	}

	var matchBundle types.SBundle
	if err := json.Unmarshal(matchBundleBytes, &matchBundle); err != nil {
		return nil, fmt.Errorf("could not unmarshal match bundle data for bidId %v: %w", matchBidIds[1], err)
	}

	shareBundle := &types.RPCMevShareBundle{
		Version: "v0.1",
	}

	shareBundle.Inclusion.Block = hexutil.EncodeUint64(bid.DecryptionCondition)

	for _, tx := range append(userBundle.Txs, matchBundle.Txs...) {
		txBytes, err := tx.MarshalBinary()
		if err != nil {
			return nil, fmt.Errorf("could not marshal transaction: %w", err)
		}

		shareBundle.Body = append(shareBundle.Body, struct {
			Tx        string `json:"tx"`
			CanRevert bool   `json:"canRevert"`
		}{Tx: hexutil.Encode(txBytes)})
	}

	for i := range userBundle.Txs {
		refundPercent := 10
		if userBundle.RefundPercent != nil {
			refundPercent = *userBundle.RefundPercent
		}
		shareBundle.Validity.Refund = append(shareBundle.Validity.Refund, struct {
			BodyIdx int `json:"bodyIdx"`
			Percent int `json:"percent"`
		}{
			BodyIdx: i,
			Percent: refundPercent,
		})
	}

	return json.Marshal(shareBundle)
}<|MERGE_RESOLUTION|>--- conflicted
+++ resolved
@@ -51,6 +51,10 @@
 	return 1000
 }
 
+func (c *signEthTransaction) Address() common.Address {
+	return signEthTransactionAddress
+}
+
 func (c *signEthTransaction) Run(input []byte) ([]byte, error) {
 	return nil, errors.New("not available in this context")
 }
@@ -59,7 +63,7 @@
 	return nil, errors.New("not available in this context")
 }
 
-func (c *signEthTransaction) runImpl(txn []byte, chainId string, signingKey string) ([]byte, error) {
+func (c *signEthTransaction) Do(suaveContext *SuaveContext, txn []byte, chainId string, signingKey string) ([]byte, error) {
 	key, err := crypto.HexToECDSA(signingKey)
 	if err != nil {
 		return nil, fmt.Errorf("key not formatted properly: %w", err)
@@ -112,7 +116,6 @@
 	return artifacts.SuaveAbi.Methods["simulateBundle"].Outputs.Pack(egp)
 }
 
-<<<<<<< HEAD
 func (c *simulateBundle) Address() common.Address {
 	return simulateBundleAddress
 }
@@ -122,14 +125,7 @@
 }
 
 func (c *simulateBundle) runImpl(suaveContext *SuaveContext, input []byte) (uint64, error) {
-	bundle := struct {
-		Txs             types.Transactions `json:"txs"`
-		RevertingHashes []common.Hash      `json:"revertingHashes"`
-	}{}
-=======
-func (c *simulateBundle) runImpl(suaveContext *SuaveContext, input []byte) (*big.Int, error) {
 	var bundle types.SBundle
->>>>>>> d243a693
 	err := json.Unmarshal(input, &bundle)
 	if err != nil {
 		return 0, err
@@ -592,11 +588,15 @@
 	return nil, errors.New("not available in this context")
 }
 
+func (c *submitBundleJsonRPC) Address() common.Address {
+	return submitBundleJsonRPCAddress
+}
+
 func (c *submitBundleJsonRPC) RunConfidential(suaveContext *SuaveContext, input []byte) ([]byte, error) {
 	return nil, errors.New("not available in this context")
 }
 
-func (c *submitBundleJsonRPC) runImpl(suaveContext *SuaveContext, url string, method string, params []byte) ([]byte, error) {
+func (c *submitBundleJsonRPC) Do(suaveContext *SuaveContext, url string, method string, params []byte) ([]byte, error) {
 	ctx, cancel := context.WithDeadline(context.Background(), time.Now().Add(3*time.Second))
 	defer cancel()
 
@@ -654,6 +654,10 @@
 	return 1000
 }
 
+func (c *fillMevShareBundle) Address() common.Address {
+	return fillMevShareBundleAddress
+}
+
 func (c *fillMevShareBundle) Run(input []byte) ([]byte, error) {
 	return nil, errors.New("not available in this context")
 }
@@ -662,7 +666,7 @@
 	return nil, errors.New("not available in this context")
 }
 
-func (c *fillMevShareBundle) runImpl(suaveContext *SuaveContext, bidId types.BidId) ([]byte, error) {
+func (c *fillMevShareBundle) Do(suaveContext *SuaveContext, bidId types.BidId) ([]byte, error) {
 	bid, err := suaveContext.Backend.ConfidentialStore.FetchBidById(bidId)
 	if err != nil {
 		return nil, err
