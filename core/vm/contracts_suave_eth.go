package vm

import (
	"context"
	"encoding/hex"
	"encoding/json"
	"errors"
	"fmt"
	"math/big"
	"net/http"
	"time"

	"github.com/ethereum/go-ethereum/accounts"
	"github.com/ethereum/go-ethereum/beacon/dencun"
	"github.com/ethereum/go-ethereum/common"
	"github.com/ethereum/go-ethereum/common/hexutil"
	"github.com/ethereum/go-ethereum/core/types"
	"github.com/ethereum/go-ethereum/crypto"
	"github.com/ethereum/go-ethereum/log"
	"github.com/flashbots/go-boost-utils/bls"
	"github.com/flashbots/go-boost-utils/ssz"
	"github.com/holiman/uint256"

	builderDeneb "github.com/attestantio/go-builder-client/api/deneb"
	builderV1 "github.com/attestantio/go-builder-client/api/v1"
	"github.com/attestantio/go-eth2-client/spec/bellatrix"
	specCapella "github.com/attestantio/go-eth2-client/spec/capella"
	specDeneb "github.com/attestantio/go-eth2-client/spec/deneb"
	"github.com/attestantio/go-eth2-client/spec/phase0"
	boostUtils "github.com/flashbots/go-boost-utils/utils"
)

func (s *suaveRuntime) signEthTransaction(txn []byte, chainId string, signingKey string) ([]byte, error) {
	key, err := crypto.HexToECDSA(signingKey)
	if err != nil {
		return nil, fmt.Errorf("key not formatted properly: %w", err)
	}

	chainIdInt, err := hexutil.DecodeBig(chainId)
	if err != nil {
		return nil, fmt.Errorf("chainId not formatted properly: %w", err)
	}

	var tx types.Transaction
	err = tx.UnmarshalBinary(txn)
	if err != nil {
		return nil, fmt.Errorf("txn not formatted properly: %w", err)
	}

	signer := types.LatestSignerForChainID(chainIdInt)

	signedTx, err := types.SignTx(&tx, signer, key)
	if err != nil {
		return nil, fmt.Errorf("could not sign: %w", err)
	}

	signedBytes, err := signedTx.MarshalBinary()
	if err != nil {
		return nil, fmt.Errorf("could not encode signed transaction: %w", err)
	}

	return signedBytes, nil
}

func (b *suaveRuntime) simulateBundle(input []byte) (uint64, error) {
	var bundle types.SBundle
	err := json.Unmarshal(input, &bundle)
	if err != nil {
		return 0, err
	}

	ctx, cancel := context.WithDeadline(context.Background(), time.Now().Add(time.Second))
	defer cancel()

	envelope, err := b.suaveContext.Backend.ConfidentialEthBackend.BuildEthBlock(ctx, nil, bundle.Txs)
	if err != nil {
		return 0, err
	}

	if envelope.ExecutionPayload.GasUsed == 0 {
		return 0, err
	}

	egp := new(big.Int).Div(envelope.BlockValue, big.NewInt(int64(envelope.ExecutionPayload.GasUsed)))
	return egp.Uint64(), nil
}

func (b *suaveRuntime) extractHint(bundleBytes []byte) ([]byte, error) {
	var bundle types.SBundle
	err := json.Unmarshal(bundleBytes, &bundle)
	if err != nil {
		return []byte(err.Error()), err
	}

	tx := bundle.Txs[0]
	hint := struct {
		To   common.Address
		Data []byte
	}{
		To:   *tx.To(),
		Data: tx.Data(),
	}

	hintBytes, err := json.Marshal(hint)
	if err != nil {
		return []byte(err.Error()), err
	}
	return hintBytes, nil
}

func (b *suaveRuntime) ethcall(contractAddr common.Address, input []byte) ([]byte, error) {
	return b.suaveContext.Backend.ConfidentialEthBackend.Call(context.Background(), contractAddr, input)
}

func (b *suaveRuntime) buildEthBlock(blockArgs types.BuildBlockArgs, dataID types.DataId, namespace string) ([]byte, []byte, error) {
	dataIDs := [][16]byte{}
	// first check for merged record, else assume regular record
	if mergedDataRecordsBytes, err := b.suaveContext.Backend.ConfidentialStore.Retrieve(dataID, buildEthBlockAddr, "default:v0:mergedDataRecords"); err == nil {
		unpacked, err := dataIDsAbi.Inputs.Unpack(mergedDataRecordsBytes)

		if err != nil {
			return nil, nil, fmt.Errorf("could not unpack merged record ids: %w", err)
		}
		dataIDs = unpacked[0].([][16]byte)
	} else {
		dataIDs = append(dataIDs, dataID)
	}

	var recordsToMerge = make([]types.DataRecord, len(dataIDs))
	for i, dataID := range dataIDs {
		var err error

		record, err := b.suaveContext.Backend.ConfidentialStore.FetchRecordByID(dataID)
		if err != nil {
			return nil, nil, fmt.Errorf("could not fetch record id %v: %w", dataID, err)
		}

		if _, err := checkIsPrecompileCallAllowed(b.suaveContext, buildEthBlockAddr, record); err != nil {
			return nil, nil, err
		}

		recordsToMerge[i] = record.ToInnerRecord()
	}

	var mergedBundles []types.SBundle
	for _, record := range recordsToMerge {
		switch record.Version {
		case "mevshare:v0:matchDataRecords":
			// fetch the matched ids and merge the bundle
			matchedBundleIdsBytes, err := b.suaveContext.Backend.ConfidentialStore.Retrieve(record.Id, buildEthBlockAddr, "mevshare:v0:mergedDataRecords")
			if err != nil {
				return nil, nil, fmt.Errorf("could not retrieve record ids data for record %v, from cdas: %w", record, err)
			}

			unpackeddataIDs, err := dataIDsAbi.Inputs.Unpack(matchedBundleIdsBytes)
			if err != nil {
				return nil, nil, fmt.Errorf("could not unpack record ids data for record %v, from cdas: %w", record, err)
			}

			matchdataIDs := unpackeddataIDs[0].([][16]byte)

			userBundleBytes, err := b.suaveContext.Backend.ConfidentialStore.Retrieve(matchdataIDs[0], buildEthBlockAddr, "mevshare:v0:ethBundles")
			if err != nil {
				return nil, nil, fmt.Errorf("could not retrieve bundle data for dataID %v: %w", matchdataIDs[0], err)
			}

			var userBundle types.SBundle
			if err := json.Unmarshal(userBundleBytes, &userBundle); err != nil {
				return nil, nil, fmt.Errorf("could not unmarshal user bundle data for dataID %v: %w", matchdataIDs[0], err)
			}

			matchBundleBytes, err := b.suaveContext.Backend.ConfidentialStore.Retrieve(matchdataIDs[1], buildEthBlockAddr, "mevshare:v0:ethBundles")
			if err != nil {
				return nil, nil, fmt.Errorf("could not retrieve match bundle data for dataID %v: %w", matchdataIDs[1], err)
			}

			var matchBundle types.SBundle
			if err := json.Unmarshal(matchBundleBytes, &matchBundle); err != nil {
				return nil, nil, fmt.Errorf("could not unmarshal match bundle data for dataID %v: %w", matchdataIDs[1], err)
			}

			userBundle.Txs = append(userBundle.Txs, matchBundle.Txs...)

			mergedBundles = append(mergedBundles, userBundle)

		case "mevshare:v0:unmatchedBundles":
			bundleBytes, err := b.suaveContext.Backend.ConfidentialStore.Retrieve(record.Id, buildEthBlockAddr, "mevshare:v0:ethBundles")
			if err != nil {
				return nil, nil, fmt.Errorf("could not retrieve bundle data for dataID %v, from cdas: %w", record.Id, err)
			}

			var bundle types.SBundle
			if err := json.Unmarshal(bundleBytes, &bundle); err != nil {
				return nil, nil, fmt.Errorf("could not unmarshal bundle data for dataID %v, from cdas: %w", record.Id, err)
			}
			mergedBundles = append(mergedBundles, bundle)
		case "default:v0:ethBundles":
			bundleBytes, err := b.suaveContext.Backend.ConfidentialStore.Retrieve(record.Id, buildEthBlockAddr, "default:v0:ethBundles")
			if err != nil {
				return nil, nil, fmt.Errorf("could not retrieve bundle data for dataID %v, from cdas: %w", record.Id, err)
			}

			var bundle types.SBundle
			if err := json.Unmarshal(bundleBytes, &bundle); err != nil {
				return nil, nil, fmt.Errorf("could not unmarshal bundle data for dataID %v, from cdas: %w", record.Id, err)
			}
			mergedBundles = append(mergedBundles, bundle)
		default:
			return nil, nil, fmt.Errorf("unknown record version %s", record.Version)
		}
	}

	log.Info("requesting a block be built", "mergedBundles", mergedBundles)
	envelope, err := b.suaveContext.Backend.ConfidentialEthBackend.BuildEthBlockFromBundles(context.TODO(), &blockArgs, mergedBundles)
	if err != nil {
		return nil, nil, fmt.Errorf("could not build eth block: %w", err)
	}

	log.Info("built block from bundles", "payload", *envelope.ExecutionPayload)

	payload, err := executableDataToDenebExecutionPayload(envelope.ExecutionPayload)
	if err != nil {
		return nil, nil, fmt.Errorf("could not format execution payload as deneb payload: %w", err)
	}

	blsPk, err := bls.PublicKeyFromSecretKey(b.suaveContext.Backend.EthBlockSigningKey)
	if err != nil {
		return nil, nil, fmt.Errorf("could not get bls pubkey: %w", err)
	}

	pk, err := boostUtils.BlsPublicKeyToPublicKey(blsPk)
	if err != nil {
		return nil, nil, fmt.Errorf("could not format bls pubkey as bytes: %w", err)
	}

	value, overflow := uint256.FromBig(envelope.BlockValue)
	if overflow {
		return nil, nil, fmt.Errorf("block value %v overflows", *envelope.BlockValue)
	}
	var proposerPubkey [48]byte
	copy(proposerPubkey[:], blockArgs.ProposerPubkey)

	blockBidMsg := builderV1.BidTrace{
		Slot:                 blockArgs.Slot,
		ParentHash:           payload.ParentHash,
		BlockHash:            payload.BlockHash,
		BuilderPubkey:        pk,
		ProposerPubkey:       phase0.BLSPubKey(proposerPubkey),
		ProposerFeeRecipient: bellatrix.ExecutionAddress(blockArgs.FeeRecipient),
		GasLimit:             envelope.ExecutionPayload.GasLimit,
		GasUsed:              envelope.ExecutionPayload.GasUsed,
		Value:                value,
	}

	// hardcoded for goerli, should be passed in with the inputs
	genesisForkVersion := phase0.Version{0x00, 0x00, 0x10, 0x20}
	builderSigningDomain := ssz.ComputeDomain(ssz.DomainTypeAppBuilder, genesisForkVersion, phase0.Root{})
	signature, err := ssz.SignMessage(&blockBidMsg, builderSigningDomain, b.suaveContext.Backend.EthBlockSigningKey)
	if err != nil {
		return nil, nil, fmt.Errorf("could not sign builder record: %w", err)
	}

	bidRequest := builderDeneb.SubmitBlockRequest{
		Message:          &blockBidMsg,
		ExecutionPayload: payload,
		Signature:        signature,
	}

	bidBytes, err := bidRequest.MarshalJSON()
	if err != nil {
		return nil, nil, fmt.Errorf("could not marshal builder record request: %w", err)
	}

	envelopeBytes, err := json.Marshal(envelope)
	if err != nil {
		return nil, nil, fmt.Errorf("could not marshal payload envelope: %w", err)
	}

	return bidBytes, envelopeBytes, nil
}

func (b *suaveRuntime) privateKeyGen() (string, error) {
	sk, err := crypto.GenerateKey()
	if err != nil {
		return "", fmt.Errorf("could not generate new a private key: %w", err)
	}

	return hex.EncodeToString(crypto.FromECDSA(sk)), nil
}

func (b *suaveRuntime) submitEthBlockToRelay(relayUrl string, builderDataRecordJson []byte) ([]byte, error) {
	endpoint := relayUrl + "/relay/v1/builder/blocks"

	httpReq := types.HttpRequest{
		Method: http.MethodPost,
		Url:    endpoint,
		Body:   builderDataRecordJson,
		Headers: []string{
			"Content-Type:application/json",
			"Accept:application/json",
		},
	}

	resp, err := b.doHTTPRequest(httpReq)
	if err != nil {
		return nil, err
	}
	return resp, nil
}

<<<<<<< HEAD
func executableDataToDenebExecutionPayload(data *dencun.ExecutableData) (*specDeneb.ExecutionPayload, error) {
=======
func executableDataToDenebExecutionPayload(data *engine.ExecutableData) (*specDeneb.ExecutionPayload, error) {
>>>>>>> b67df562
	transactionData := make([]bellatrix.Transaction, len(data.Transactions))
	for i, tx := range data.Transactions {
		transactionData[i] = bellatrix.Transaction(tx)
	}

	withdrawalData := make([]*specCapella.Withdrawal, len(data.Withdrawals))
	for i, wd := range data.Withdrawals {
		withdrawalData[i] = &specCapella.Withdrawal{
			Index:          specCapella.WithdrawalIndex(wd.Index),
			ValidatorIndex: phase0.ValidatorIndex(wd.Validator),
			Address:        bellatrix.ExecutionAddress(wd.Address),
			Amount:         phase0.Gwei(wd.Amount),
		}
	}

<<<<<<< HEAD
	baseFeePerGas, _ := uint256.FromBig(data.BaseFeePerGas)
=======
	baseFeePerGas := new(uint256.Int)
	if baseFeePerGas.SetFromBig(data.BaseFeePerGas) {
		return nil, errors.New("base fee per gas: overflow")
	}
>>>>>>> b67df562

	return &specDeneb.ExecutionPayload{
		ParentHash:    [32]byte(data.ParentHash),
		FeeRecipient:  [20]byte(data.FeeRecipient),
		StateRoot:     [32]byte(data.StateRoot),
		ReceiptsRoot:  [32]byte(data.ReceiptsRoot),
		LogsBloom:     types.BytesToBloom(data.LogsBloom),
		PrevRandao:    [32]byte(data.Random),
		BlockNumber:   data.Number,
		GasLimit:      data.GasLimit,
		GasUsed:       data.GasUsed,
		Timestamp:     data.Timestamp,
		ExtraData:     data.ExtraData,
		BaseFeePerGas: baseFeePerGas,
		BlockHash:     [32]byte(data.BlockHash),
		Transactions:  transactionData,
		Withdrawals:   withdrawalData,
	}, nil
}

func (c *suaveRuntime) submitBundleJsonRPC(url string, method string, params []byte) ([]byte, error) {
	request := map[string]interface{}{
		"id":      json.RawMessage([]byte("1")),
		"jsonrpc": "2.0",
		"method":  method,
		"params":  []interface{}{json.RawMessage(params)},
	}

	body, err := json.Marshal(request)
	if err != nil {
		return nil, err
	}

	hashedBody := crypto.Keccak256Hash(body).Hex()
	sig, err := crypto.Sign(accounts.TextHash([]byte(hashedBody)), c.suaveContext.Backend.EthBundleSigningKey)
	if err != nil {
		return nil, err
	}

	signature := crypto.PubkeyToAddress(c.suaveContext.Backend.EthBundleSigningKey.PublicKey).Hex() + ":" + hexutil.Encode(sig)

	httpReq := types.HttpRequest{
		Method: http.MethodPost,
		Url:    url,
		Body:   body,
		Headers: []string{
			"Content-Type:application/json",
			"Accept:application/json",
			"X-Flashbots-Signature:" + signature,
		},
	}
	if _, err := c.doHTTPRequest(httpReq); err != nil {
		return nil, err
	}

	return nil, nil
}

func (c *suaveRuntime) fillMevShareBundle(dataID types.DataId) ([]byte, error) {
	record, err := c.suaveContext.Backend.ConfidentialStore.FetchRecordByID(dataID)
	if err != nil {
		fmt.Println(err.Error())
		return nil, err
	}

	if _, err := checkIsPrecompileCallAllowed(c.suaveContext, fillMevShareBundleAddr, record); err != nil {
		fmt.Println(err.Error())
		return nil, err
	}

	matchedBundleIdsBytes, err := c.confidentialRetrieve(dataID, "mevshare:v0:mergedDataRecords")
	if err != nil {
		fmt.Println(err.Error())
		return nil, err
	}

	unpackedDataIDs, err := dataIDsAbi.Inputs.Unpack(matchedBundleIdsBytes)
	if err != nil {
		fmt.Println(err.Error())
		return nil, fmt.Errorf("could not unpack record ids data for record %v, from cdas: %w", record, err)
	}

	matchDataIDs := unpackedDataIDs[0].([][16]byte)

	userBundleBytes, err := c.confidentialRetrieve(matchDataIDs[0], "mevshare:v0:ethBundles")
	if err != nil {
		fmt.Println(err.Error())
		return nil, fmt.Errorf("could not retrieve bundle data for dataID %v: %w", matchDataIDs[0], err)
	}

	var userBundle types.SBundle
	if err := json.Unmarshal(userBundleBytes, &userBundle); err != nil {
		fmt.Println(err.Error())
		return nil, fmt.Errorf("could not unmarshal user bundle data for dataID %v: %w", matchDataIDs[0], err)
	}

	matchBundleBytes, err := c.confidentialRetrieve(matchDataIDs[1], "mevshare:v0:ethBundles")
	if err != nil {
		fmt.Println(err.Error())
		return nil, fmt.Errorf("could not retrieve match bundle data for dataID %v: %w", matchDataIDs[1], err)
	}

	var matchBundle types.SBundle
	if err := json.Unmarshal(matchBundleBytes, &matchBundle); err != nil {
		fmt.Println(err.Error())
		return nil, fmt.Errorf("could not unmarshal match bundle data for dataID %v: %w", matchDataIDs[1], err)
	}

	shareBundle := &types.RPCMevShareBundle{
		Version: "v0.1",
	}

	shareBundle.Inclusion.Block = hexutil.EncodeUint64(record.DecryptionCondition)
	shareBundle.Inclusion.MaxBlock = hexutil.EncodeUint64(record.DecryptionCondition + 25) // Assumes 25 block inclusion range

	for _, tx := range append(userBundle.Txs, matchBundle.Txs...) {
		txBytes, err := tx.MarshalBinary()
		if err != nil {
			fmt.Println(err.Error())
			return nil, fmt.Errorf("could not marshal transaction: %w", err)
		}

		shareBundle.Body = append(shareBundle.Body, struct {
			Tx        string `json:"tx"`
			CanRevert bool   `json:"canRevert"`
		}{Tx: hexutil.Encode(txBytes)})
	}

	for i := range userBundle.Txs {
		refundPercent := 10
		if userBundle.RefundPercent != nil {
			refundPercent = *userBundle.RefundPercent
		}
		shareBundle.Validity.Refund = append(shareBundle.Validity.Refund, struct {
			BodyIdx int `json:"bodyIdx"`
			Percent int `json:"percent"`
		}{
			BodyIdx: i,
			Percent: refundPercent,
		})
	}

	return json.Marshal(shareBundle)
}<|MERGE_RESOLUTION|>--- conflicted
+++ resolved
@@ -308,11 +308,7 @@
 	return resp, nil
 }
 
-<<<<<<< HEAD
 func executableDataToDenebExecutionPayload(data *dencun.ExecutableData) (*specDeneb.ExecutionPayload, error) {
-=======
-func executableDataToDenebExecutionPayload(data *engine.ExecutableData) (*specDeneb.ExecutionPayload, error) {
->>>>>>> b67df562
 	transactionData := make([]bellatrix.Transaction, len(data.Transactions))
 	for i, tx := range data.Transactions {
 		transactionData[i] = bellatrix.Transaction(tx)
@@ -328,14 +324,10 @@
 		}
 	}
 
-<<<<<<< HEAD
-	baseFeePerGas, _ := uint256.FromBig(data.BaseFeePerGas)
-=======
 	baseFeePerGas := new(uint256.Int)
 	if baseFeePerGas.SetFromBig(data.BaseFeePerGas) {
 		return nil, errors.New("base fee per gas: overflow")
 	}
->>>>>>> b67df562
 
 	return &specDeneb.ExecutionPayload{
 		ParentHash:    [32]byte(data.ParentHash),
