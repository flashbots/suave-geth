--- conflicted
+++ resolved
@@ -417,11 +417,7 @@
 		return nil, err
 	}
 
-<<<<<<< HEAD
-	matchedBundleIdsBytes, err := c.confidentialStoreRetrieve(bidId, "mevshare:v0:mergedBids")
-=======
-	matchedBundleIdsBytes, err := (&confRetrieve{}).runImpl(suaveContext, bidId, "mevshare:v0:mergedBids")
->>>>>>> b328d646
+	matchedBundleIdsBytes, err := c.confidentialRetrieve(bidId, "mevshare:v0:mergedBids")
 	if err != nil {
 		return nil, err
 	}
@@ -433,11 +429,7 @@
 
 	matchBidIds := unpackedBidIds[0].([][16]byte)
 
-<<<<<<< HEAD
-	userBundleBytes, err := c.confidentialStoreRetrieve(matchBidIds[0], "mevshare:v0:ethBundles")
-=======
-	userBundleBytes, err := (&confRetrieve{}).runImpl(suaveContext, matchBidIds[0], "mevshare:v0:ethBundles")
->>>>>>> b328d646
+	userBundleBytes, err := c.confidentialRetrieve(matchBidIds[0], "mevshare:v0:ethBundles")
 	if err != nil {
 		return nil, fmt.Errorf("could not retrieve bundle data for bidId %v: %w", matchBidIds[0], err)
 	}
@@ -447,11 +439,7 @@
 		return nil, fmt.Errorf("could not unmarshal user bundle data for bidId %v: %w", matchBidIds[0], err)
 	}
 
-<<<<<<< HEAD
-	matchBundleBytes, err := c.confidentialStoreRetrieve(matchBidIds[1], "mevshare:v0:ethBundles")
-=======
-	matchBundleBytes, err := (&confRetrieve{}).runImpl(suaveContext, matchBidIds[1], "mevshare:v0:ethBundles")
->>>>>>> b328d646
+	matchBundleBytes, err := c.confidentialRetrieve(matchBidIds[1], "mevshare:v0:ethBundles")
 	if err != nil {
 		return nil, fmt.Errorf("could not retrieve match bundle data for bidId %v: %w", matchBidIds[1], err)
 	}
